--- conflicted
+++ resolved
@@ -11,11 +11,7 @@
  * Plugin Name: Site Kit by Google
  * Plugin URI:  https://sitekit.withgoogle.com
  * Description: Site Kit is a one-stop solution for WordPress users to use everything Google has to offer to make them successful on the web.
-<<<<<<< HEAD
- * Version:     1.16.0
-=======
  * Version:     1.17.0
->>>>>>> 399b6529
  * Author:      Google
  * Author URI:  https://opensource.google.com
  * License:     Apache License 2.0
@@ -28,11 +24,7 @@
 }
 
 // Define most essential constants.
-<<<<<<< HEAD
-define( 'GOOGLESITEKIT_VERSION', '1.16.0' );
-=======
 define( 'GOOGLESITEKIT_VERSION', '1.17.0' );
->>>>>>> 399b6529
 define( 'GOOGLESITEKIT_PLUGIN_MAIN_FILE', __FILE__ );
 define( 'GOOGLESITEKIT_PHP_MINIMUM', '5.6.0' );
 
