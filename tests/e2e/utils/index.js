export { activateAMPWithMode, setAMPMode } from './activate-amp-and-set-mode';
export { clearSessionStorage } from './clear-session-storage';
export { deactivateUtilityPlugins } from './deactivate-utility-plugins';
export { evalWithWPData } from './eval-with-wp-data';
export { fetchPageContent } from './fetch-page-content';
export { getWPVersion } from './get-wp-version';
export { logoutUser } from './logout-user';
export { pasteText } from './paste-text';
export { resetSiteKit } from './reset';
export { safeLoginUser } from './safe-login-user';
export { setAnalyticsExistingPropertyID } from './set-analytics-existing-property-id';
export { setAuthToken } from './set-auth-token';
export { setClientConfig } from './set-client-config';
export { setEditPostFeature } from './set-edit-post-feature';
export { setSiteVerification } from './set-site-verification';
export { setSearchConsoleProperty } from './set-search-console-property';
export { setupAnalytics } from './setup-analytics';
export { setupSiteKit } from './setup-site-kit';
export { switchDateRange } from './switch-date-range';
export { testClientConfig } from './test-client-config';
export { testSiteNotification } from './test-site-notification';
export { useRequestInterception } from './use-request-interception';
export { wpApiFetch } from './wp-api-fetch';
<<<<<<< HEAD
export { pageWait } from './page-wait';
=======
>>>>>>> 25f7b941
<|MERGE_RESOLUTION|>--- conflicted
+++ resolved
@@ -21,7 +21,4 @@
 export { testSiteNotification } from './test-site-notification';
 export { useRequestInterception } from './use-request-interception';
 export { wpApiFetch } from './wp-api-fetch';
-<<<<<<< HEAD
-export { pageWait } from './page-wait';
-=======
->>>>>>> 25f7b941
+export { pageWait } from './page-wait';