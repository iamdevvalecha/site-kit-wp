--- conflicted
+++ resolved
@@ -130,13 +130,8 @@
  * @since 1.17.0
  * @private
  *
-<<<<<<< HEAD
- * @param {string} type  Type of console to mute (one of: `'error'`, `'warn'`, `'log'`, `'info'`, or `'debug'`).
- * @param {number} times Number of times to mute console output perform resuming.
-=======
  * @param {Object} registry    Registry object to dispatch to.
  * @param {Object} [extraData] Custom data to set, will be merged with defaults. Default empty object.
->>>>>>> 399b6529
  */
 export const provideSiteInfo = ( registry, extraData = {} ) => {
 	const defaults = {
