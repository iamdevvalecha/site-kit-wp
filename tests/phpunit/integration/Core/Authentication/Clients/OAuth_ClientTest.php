<?php
/**
 * OAuth_ClientTest.php
 *
 * @package   Google\Site_Kit\Tests\Core\Authentication\Clients
 * @copyright 2019 Google LLC
 * @license   https://www.apache.org/licenses/LICENSE-2.0 Apache License 2.0
 * @link      https://sitekit.withgoogle.com
 */

namespace Google\Site_Kit\Tests\Core\Authentication\Clients;

use Google\Site_Kit\Context;
use Google\Site_Kit\Core\Authentication\Clients\OAuth_Client;
use Google\Site_Kit\Core\Authentication\Profile;
use Google\Site_Kit\Tests\Exception\RedirectException;
use Google\Site_Kit\Core\Storage\User_Options;
use Google\Site_Kit\Tests\FakeHttpClient;
use Google\Site_Kit\Tests\Fake_Site_Connection_Trait;
use Google\Site_Kit\Tests\MutableInput;
use Google\Site_Kit\Tests\TestCase;
use Google\Site_Kit_Dependencies\GuzzleHttp\Message\Request;
use Google\Site_Kit_Dependencies\GuzzleHttp\Message\Response;
use Google\Site_Kit_Dependencies\GuzzleHttp\Stream\Stream;

/**
 * @group Authentication
 */
class OAuth_ClientTest extends TestCase {
	use Fake_Site_Connection_Trait;

	public function test_get_client() {
		$client = new OAuth_Client( new Context( GOOGLESITEKIT_PLUGIN_MAIN_FILE ) );

		$this->assertInstanceOf( 'Google\Site_Kit\Core\Authentication\Clients\Google_Site_Kit_Client', $client->get_client() );
	}

	public function test_refresh_token() {
		$this->fake_site_connection();
		$user_id = $this->factory()->user->create();
		wp_set_current_user( $user_id );
		$client = new OAuth_Client( new Context( GOOGLESITEKIT_PLUGIN_MAIN_FILE ) );

		// Make sure we're starting with a clean slate
		$this->assertFalse( get_user_option( OAuth_Client::OPTION_ERROR_CODE, $user_id ) );

		$client->refresh_token();

		// Make sure we're getting the expected error
		$this->assertEquals( 'refresh_token_not_exist', get_user_option( OAuth_Client::OPTION_ERROR_CODE, $user_id ) );

		$this->assertTrue( $client->set_refresh_token( 'test-refresh-token' ) );

		$client->refresh_token();

		// If the request completely fails (cURL error), ignore that.
		$http_error = (string) get_user_option( OAuth_Client::OPTION_ERROR_CODE, $user_id );
		if ( 0 !== strpos( $http_error, 'cURL error' ) ) {
			$this->assertEquals( 'refresh_token_not_exist', get_user_option( OAuth_Client::OPTION_ERROR_CODE, $user_id ) );
		}

		$client->get_client()->setHttpClient( new FakeHttpClient() );
		$client->refresh_token();

		// There is no actual response, so attempting to decode JSON fails.
		$this->assertEquals( 'Invalid JSON response', get_user_option( OAuth_Client::OPTION_ERROR_CODE, $user_id ) );
	}

	public function test_revoke_token() {
		$user_id = $this->factory()->user->create();
		wp_set_current_user( $user_id );

		$context      = new Context( GOOGLESITEKIT_PLUGIN_MAIN_FILE );
		$user_options = new User_Options( $context, $user_id );
		$client       = new OAuth_Client( $context, null, $user_options );

		foreach ( $this->get_user_credential_keys() as $key ) {
			$user_options->set( $key, "test-$key-value" );
		}

		// Initialize Google Client
		$client->get_client();
		// Nothing to assert here other than to make sure no errors are raised or exceptions thrown.
		$client->revoke_token();

		foreach ( $this->get_user_credential_keys() as $key ) {
			$this->assertFalse( $user_options->get( $key ) );
		}
	}

	public function test_get_required_scopes() {
		$client = new OAuth_Client( new Context( GOOGLESITEKIT_PLUGIN_MAIN_FILE ) );
		remove_all_filters( 'googlesitekit_auth_scopes' );

		$this->assertEqualSets(
			array(
				'https://www.googleapis.com/auth/userinfo.profile',
				'https://www.googleapis.com/auth/userinfo.email',
				'openid',
			),
			$client->get_required_scopes()
		);
	}

	public function test_get_granted_scopes() {
		$user_id = $this->factory()->user->create();
		wp_set_current_user( $user_id );
		$client = new OAuth_Client( new Context( GOOGLESITEKIT_PLUGIN_MAIN_FILE ) );

		$granted_scopes = array( 'test-scope' );
		update_user_option( $user_id, OAuth_Client::OPTION_AUTH_SCOPES, $granted_scopes );

		$this->assertEquals( $granted_scopes, $client->get_granted_scopes() );
	}

	public function test_set_granted_scopes() {
		$user_id = $this->factory()->user->create();
		wp_set_current_user( $user_id );
		$client = new OAuth_Client( new Context( GOOGLESITEKIT_PLUGIN_MAIN_FILE ) );

		$this->assertNotContains( 'test-scope', (array) get_user_option( OAuth_Client::OPTION_AUTH_SCOPES, $user_id ) );

		$this->assertTrue( $client->set_granted_scopes( array( 'test-scope' ) ) );

		$this->assertContains( 'test-scope', (array) get_user_option( OAuth_Client::OPTION_AUTH_SCOPES, $user_id ) );
	}

	public function test_get_access_token() {
		$user_id = $this->factory()->user->create();
		wp_set_current_user( $user_id );
		$client                 = new OAuth_Client( new Context( GOOGLESITEKIT_PLUGIN_MAIN_FILE ) );
		$encrypted_user_options = $this->force_get_property( $client, 'encrypted_user_options' );

		$this->assertFalse( $client->get_access_token() );

		$encrypted_user_options->set( OAuth_Client::OPTION_ACCESS_TOKEN, 'test-access-token' );
		$this->assertEquals( 'test-access-token', $client->get_access_token() );

		// Access token fetch from encrypted option is memoized
		$encrypted_user_options->set( OAuth_Client::OPTION_ACCESS_TOKEN, 'test-access-token-changed' );
		$this->assertEquals( 'test-access-token', $client->get_access_token() );
		$client = new OAuth_Client( new Context( GOOGLESITEKIT_PLUGIN_MAIN_FILE ) );
		$this->assertEquals( 'test-access-token-changed', $client->get_access_token() );
	}

	public function test_set_access_token() {
		$user_id = $this->factory()->user->create();
		wp_set_current_user( $user_id );
		$client = new OAuth_Client( new Context( GOOGLESITEKIT_PLUGIN_MAIN_FILE ) );

		$this->assertEquals( false, get_user_option( OAuth_Client::OPTION_ACCESS_TOKEN_CREATED, $user_id ) );
		$this->assertEquals( false, get_user_option( OAuth_Client::OPTION_ACCESS_TOKEN_EXPIRES_IN, $user_id ) );

		$current_time_before = time();
		$this->assertTrue( $client->set_access_token( 'test-access-token', 123 ) );
		$current_time_after = time();
		$created_at         = get_user_option( OAuth_Client::OPTION_ACCESS_TOKEN_CREATED, $user_id );
		// Uses current GMT timestamp if not provided
		$this->assertGreaterThanOrEqual( $current_time_before, $created_at );
		$this->assertLessThanOrEqual( $current_time_after, $created_at );
		$this->assertEquals( 123, get_user_option( OAuth_Client::OPTION_ACCESS_TOKEN_EXPIRES_IN, $user_id ) );

		// Setting is memoized based on access token
		$this->assertTrue( $client->set_access_token( 'test-access-token', 456 ) );
		$this->assertEquals( 123, get_user_option( OAuth_Client::OPTION_ACCESS_TOKEN_EXPIRES_IN, $user_id ) );

		// Created at can be passed explicitly when setting
		$created_at = $current_time_before - HOUR_IN_SECONDS;
		$this->assertTrue( $client->set_access_token( 'new-test-access-token', 789, $created_at ) );
		$this->assertEquals( 789, get_user_option( OAuth_Client::OPTION_ACCESS_TOKEN_EXPIRES_IN, $user_id ) );
		$this->assertEquals( $created_at, get_user_option( OAuth_Client::OPTION_ACCESS_TOKEN_CREATED, $user_id ) );
	}

	public function test_get_refresh_token() {
		$user_id = $this->factory()->user->create();
		wp_set_current_user( $user_id );
		$client                 = new OAuth_Client( new Context( GOOGLESITEKIT_PLUGIN_MAIN_FILE ) );
		$encrypted_user_options = $this->force_get_property( $client, 'encrypted_user_options' );

		$this->assertFalse( $client->get_refresh_token() );

		$encrypted_user_options->set( OAuth_Client::OPTION_REFRESH_TOKEN, 'test-refresh-token' );
		$this->assertEquals( 'test-refresh-token', $client->get_refresh_token() );

		// Refresh token fetch from encrypted option is memoized
		$encrypted_user_options->set( OAuth_Client::OPTION_REFRESH_TOKEN, 'test-refresh-token-changed' );
		$this->assertEquals( 'test-refresh-token', $client->get_refresh_token() );
		$client = new OAuth_Client( new Context( GOOGLESITEKIT_PLUGIN_MAIN_FILE ) );
		$this->assertEquals( 'test-refresh-token-changed', $client->get_refresh_token() );
	}

	public function test_set_refresh_token() {
		$user_id = $this->factory()->user->create();
		wp_set_current_user( $user_id );
		$client                 = new OAuth_Client( new Context( GOOGLESITEKIT_PLUGIN_MAIN_FILE ) );
		$encrypted_user_options = $this->force_get_property( $client, 'encrypted_user_options' );

		$this->assertFalse( $encrypted_user_options->get( OAuth_Client::OPTION_REFRESH_TOKEN ) );
		$this->assertTrue( $client->set_refresh_token( 'test-refresh-token' ) );
		$this->assertEquals( 'test-refresh-token', $encrypted_user_options->get( OAuth_Client::OPTION_REFRESH_TOKEN ) );
	}

	public function test_get_authentication_url() {
		/**
		 * Requires credentials for redirect_uri to be set on the Google_Site_Kit_Client.
		 * @see \Google\Site_Kit\Core\Authentication\Clients\OAuth_Client::get_client
		 */
		$fake_credentials = $this->fake_site_connection();
		$user_id          = $this->factory()->user->create();
		wp_set_current_user( $user_id );
		$client = new OAuth_Client( new Context( GOOGLESITEKIT_PLUGIN_MAIN_FILE ) );

		$post_auth_redirect = 'http://example.com/test/redirect/url';
		$authentication_url = $client->get_authentication_url( $post_auth_redirect );
		$this->assertStringStartsWith( 'https://accounts.google.com/o/oauth2/auth?', $authentication_url );
		wp_parse_str( parse_url( $authentication_url, PHP_URL_QUERY ), $params );
		/**
		 * The redirect URL passed to get_authentication_url is used locally, and the redirect URI here is always the same.
		 * @see \Google\Site_Kit\Core\Authentication\Authentication::handle_oauth
		 */
		$this->assertEquals( add_query_arg( 'oauth2callback', 1, admin_url( 'index.php' ) ), $params['redirect_uri'] );
		$this->assertEquals( $fake_credentials['client_id'], $params['client_id'] );
	}

	public function test_authorize_user() {
		$user_id = $this->factory()->user->create();
		wp_set_current_user( $user_id );
		$context      = new Context( GOOGLESITEKIT_PLUGIN_MAIN_FILE, new MutableInput() );
		$user_options = new User_Options( $context );

		// If GET[error] is set, it redirects to admin URL.
		$client        = new OAuth_Client( $context, null, $user_options );
		$_GET['error'] = 'callback_error';
		$this->fake_site_connection(); // required by get_authentication_url

		try {
			$client->authorize_user();
		} catch ( RedirectException $redirect ) {
			$this->assertEquals( 'callback_error', $user_options->get( OAuth_Client::OPTION_ERROR_CODE ) );
			$this->assertEquals( admin_url(), $redirect->get_location() );
		}

		// If no credentials.
		unset( $_GET['error'] );
		remove_all_filters( 'googlesitekit_oauth_secret' );
		$client = new OAuth_Client( $context );

		try {
			$client->authorize_user();
		} catch ( RedirectException $redirect ) {
			$this->assertEquals( admin_url(), $redirect->get_location() );
		}

		$this->assertEquals( 'oauth_credentials_not_exist', get_user_option( OAuth_Client::OPTION_ERROR_CODE, $user_id ) );

		$_GET['code'] = 'test-code';
		$this->fake_site_connection();
		// If all goes smooth, we expect to be redirected to $success_redirect
		$success_redirect = admin_url( 'success-redirect' );
		$client->get_authentication_url( $success_redirect );
		// No other way around this but to mock the Google_Site_Kit_Client
		$google_client_mock = $this->getMockBuilder( 'Google\Site_Kit\Core\Authentication\Clients\Google_Site_Kit_Client' )
			->setMethods( array( 'fetchAccessTokenWithAuthCode' ) )->getMock();
		$http_client        = new FakeHttpClient();
		$http_client->set_request_handler(
			function ( Request $request ) {
				$url = parse_url( $request->getUrl() );
				if ( 'people.googleapis.com' !== $url['host'] || '/v1/people/me' !== $url['path'] ) {
					return new Response( 200 );
				}

				return new Response(
					200,
					array(),
					Stream::factory(
						json_encode(
							array(
								'emailAddresses' => array(
									array( 'value' => 'fresh@foo.com' ),
								),
								'photos'         => array(
									array( 'url' => 'https://example.com/fresh.jpg' ),
								),
							)
						)
					)
				);
			}
		);
		$google_client_mock->setHttpClient( $http_client );
		$google_client_mock->method( 'fetchAccessTokenWithAuthCode' )->willReturn( array( 'access_token' => 'test-access-token' ) );
		$this->force_set_property( $client, 'google_client', $google_client_mock );

		$this->assertFalse( $user_options->get( Profile::OPTION ) );

		try {
			$client->authorize_user();
		} catch ( RedirectException $redirect ) {
			$this->assertStringStartsWith( "$success_redirect?", $redirect->get_location() );
			$this->assertContains( 'notification=authentication_success', $redirect->get_location() );
		}

		$profile = $user_options->get( Profile::OPTION );
		$this->assertEquals( 'fresh@foo.com', $profile['email'] );
		$this->assertEquals( 'https://example.com/fresh.jpg', $profile['photo'] );
	}

	public function test_using_proxy() {
		$context = new Context( GOOGLESITEKIT_PLUGIN_MAIN_FILE );

		// Use proxy by default.
		$client = new OAuth_Client( $context );
		$this->assertTrue( $client->using_proxy() );

		// Don't use proxy when regular OAuth client ID is used.
		$this->fake_site_connection();
		$client = new OAuth_Client( $context );
		$this->assertFalse( $client->using_proxy() );

		// Use proxy when proxy site ID is used.
		$this->fake_proxy_site_connection();
		$client = new OAuth_Client( $context );
		$this->assertTrue( $client->using_proxy() );
	}

	public function test_get_proxy_setup_url() {
		$context = new Context( GOOGLESITEKIT_PLUGIN_MAIN_FILE );

		// If no site ID, pass site registration args.
		$client = new OAuth_Client( $context );
		$url    = $client->get_proxy_setup_url();
		$this->assertContains( 'name=', $url );
		$this->assertContains( 'url=', $url );
		$this->assertContains( 'admin_root=', $url );
		$this->assertContains( 'scope=', $url );
		$this->assertContains( 'nonce=', $url );
		$this->assertContains( 'return_uri=', $url );
		$this->assertContains( 'action_uri=', $url );
		$this->assertContains( 'application_name=', $url );
		$this->assertNotContains( 'site_id=', $url );

		// Otherwise, pass site ID and given temporary access code.
		$fake_credentials = $this->fake_proxy_site_connection();
		$client           = new OAuth_Client( $context );
		$url              = $client->get_proxy_setup_url( 'temp-code' );
		$this->assertContains( 'site_id=' . $fake_credentials['client_id'], $url );
		$this->assertContains( 'code=temp-code', $url );
		$this->assertContains( 'scope=', $url );
		$this->assertContains( 'nonce=', $url );
		$this->assertContains( 'application_name=', $url );
		$this->assertNotContains( '&name=', $url );
		$this->assertNotContains( 'url=', $url );
		$this->assertNotContains( 'admin_root=', $url );
		$this->assertNotContains( 'return_uri=', $url );
		$this->assertNotContains( 'action_uri=', $url );
	}

	public function test_get_proxy_permissions_url() {
		$context = new Context( GOOGLESITEKIT_PLUGIN_MAIN_FILE );

		// If no access token, this does not work.
		$client = new OAuth_Client( $context );
		$url    = $client->get_proxy_permissions_url();
		$this->assertEmpty( $url );

		// The URL has to include the access token.
		$client = new OAuth_Client( $context );
		$client->set_access_token( 'test-access-token', 3600 );
		$url = $client->get_proxy_permissions_url();
		$this->assertContains( 'token=test-access-token', $url );
		$this->assertContains( 'application_name=', $url );

		// If there is a site ID, it should also include that.
		$fake_credentials = $this->fake_proxy_site_connection();
		$client           = new OAuth_Client( $context );
		$client->set_access_token( 'test-access-token', 3600 );
		$url = $client->get_proxy_permissions_url();
		$this->assertContains( 'token=test-access-token', $url );
<<<<<<< HEAD
		$this->assertContains( 'site_id=' . $fake_credentials['client_id'], $url );
=======
		$this->assertContains( 'site_id=' . self::SITE_ID, $url );
		$this->assertContains( 'application_name=', $url );
>>>>>>> 76dbffcf
	}

	public function test_get_error_message_unknown() {
		$client = new OAuth_Client( new Context( GOOGLESITEKIT_PLUGIN_MAIN_FILE ) );

		$this->assertContains( 'Unknown Error (code: unknown_code)', $client->get_error_message( 'unknown_code' ) );
		$this->assertContains( 'Unknown Error (code: )', $client->get_error_message( '' ) );
		$this->assertContains( 'Unknown Error (code: 123)', $client->get_error_message( 123 ) );
	}

	/**
	 * @dataProvider error_message_provider
	 */
	public function test_get_error_message( $error_code ) {
		$client = new OAuth_Client( new Context( GOOGLESITEKIT_PLUGIN_MAIN_FILE ) );

		$message = $client->get_error_message( $error_code );

		$this->assertRegExp( '/unable|invalid|failed/i', $message );
		$this->assertNotContains( 'Unknown Error', $message );
	}

	public function error_message_provider() {
		return array(
			array( 'oauth_credentials_not_exist' ),
			array( 'refresh_token_not_exist' ),
			array( 'cannot_log_in' ),
			array( 'invalid_grant' ),
			array( 'invalid_code' ),
			array( 'access_token_not_received' ),
		);
	}

	protected function get_user_credential_keys() {
		return array(
			OAuth_Client::OPTION_ACCESS_TOKEN,
			OAuth_Client::OPTION_ACCESS_TOKEN_CREATED,
			OAuth_Client::OPTION_ACCESS_TOKEN_EXPIRES_IN,
			OAuth_Client::OPTION_AUTH_SCOPES,
			OAuth_Client::OPTION_REDIRECT_URL,
			OAuth_Client::OPTION_REFRESH_TOKEN,
		);
	}
}<|MERGE_RESOLUTION|>--- conflicted
+++ resolved
@@ -376,12 +376,8 @@
 		$client->set_access_token( 'test-access-token', 3600 );
 		$url = $client->get_proxy_permissions_url();
 		$this->assertContains( 'token=test-access-token', $url );
-<<<<<<< HEAD
 		$this->assertContains( 'site_id=' . $fake_credentials['client_id'], $url );
-=======
-		$this->assertContains( 'site_id=' . self::SITE_ID, $url );
 		$this->assertContains( 'application_name=', $url );
->>>>>>> 76dbffcf
 	}
 
 	public function test_get_error_message_unknown() {
