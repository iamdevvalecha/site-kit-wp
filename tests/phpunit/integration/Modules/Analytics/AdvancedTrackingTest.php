--- conflicted
+++ resolved
@@ -137,17 +137,9 @@
 	 * Tests if the expected Javascript code is printed for a given sets of events.
 	 */
 	public function test_injected_code() {
-<<<<<<< HEAD
-		$advanced_tracking = new Advanced_Tracking( $this->mock_plugin_detector );
-		remove_all_actions( 'wp_enqueue_scripts' );
-		$advanced_tracking->register();
-		do_action( 'wp_enqueue_scripts' );
-		$this->assertSame(1, did_action('wp_enqueue_scripts'));
-=======
-		$this->enqueue_google_script();
->>>>>>> fb9cd942
 
 		$expected_script = <<<INJECT_SCRIPT
+var eventConfigurations = {$this->event_configurations};
 var config;
 for ( config of eventConfigurations ) {
 	const thisConfig = config;
@@ -163,14 +155,9 @@
 }
 INJECT_SCRIPT;
 
-<<<<<<< HEAD
+		$advanced_tracking = new Advanced_Tracking( $this->mock_plugin_detector );
 		$measurement_code_injector = new Measurement_Code_Injector($advanced_tracking->get_event_configurations());
 		$this->assertSame($expected_script, $measurement_code_injector->get_injected_script());
-=======
-		$advanced_tracking = new Advanced_Tracking( $this->mock_plugin_detector );
-		$advanced_tracking->set_up_advanced_tracking( true );
-
-		$this->expectOutputString( $expected_script );
 	}
 
 	/**
@@ -186,6 +173,6 @@
 				false
 			);
 		}
->>>>>>> fb9cd942
+
 	}
 }