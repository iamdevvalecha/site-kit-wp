<?php
/**
 * TestCase class.
 *
 * @package   Google\Site_Kit
 * @copyright 2019 Google LLC
 * @license   https://www.apache.org/licenses/LICENSE-2.0 Apache License 2.0
 * @link      https://sitekit.withgoogle.com
 */

namespace Google\Site_Kit\Tests;

use Google\Site_Kit\Tests\Exception\RedirectException;

class TestCase extends \WP_UnitTestCase {

	// Do not preserve global state since it doesn't support closures within globals.
	protected $preserveGlobalState = false;

	/**
	 * Runs the routine before each test is executed.
	 */
	public function setUp() {
		parent::setUp();

		// At this point all hooks are isolated between tests.

		/**
		 * Catch redirections with an exception.
		 * This prevents subsequent calls to exit/die and allows us to make assertions about the redirect.
		 */
		add_filter( 'wp_redirect_status', function ( $status, $location ) {
			$e = new RedirectException( "Intercepted attempt to redirect to $location" );
			$e->set_location( $location );
			$e->set_status( $status );
			throw $e;
		}, 10, 2 );
	}

	/**
	 * Forcibly set a property of an object that would otherwise not be possible.
	 *
	 * @param object|string $class Class instance to set the property on, or class name containing the property.
	 * @param string $property Property name
	 * @param mixed $value New value to assign the property
	 *
	 * @throws \ReflectionException
	 */
	protected function force_set_property( $class, $property, $value ) {
		$reflection_property = new \ReflectionProperty( $class, $property );
		$reflection_property->setAccessible( true );
		$reflection_property->setValue( $class, $value );
	}

	/**
	 * Forcibly get a property's value from an object that would otherwise not be possible.
	 *
	 * @param object|string $class Class instance to get the property from, or class name containing the property.
	 * @param string $property Property name
	 *
	 * @return mixed
	 * @throws \ReflectionException
	 */
	protected function force_get_property( $class, $property ) {
		$reflection_property = new \ReflectionProperty( $class, $property );
		$reflection_property->setAccessible( true );

		return $reflection_property->getValue( $class );
	}

	/**
	 * Get the current TestCase instance.
	 *
	 * @see TestCase_Context_Trait
	 *
	 * @return TestCase
	 */
	protected function get_testcase() {
		return $this;
	}

	protected function checkRequirements() {
		parent::checkRequirements();

		/**
		 * Proper handling for MS group annotation handling was fixed in 5.1
		 * @see https://core.trac.wordpress.org/ticket/43863
		 */
		if ( version_compare( $GLOBALS['wp_version'], '5.1', '<' ) ) {
			$annotations = $this->getAnnotations();
			$groups      = array();

			if ( ! empty( $annotations['class']['group'] ) ) {
				$groups = array_merge( $groups, $annotations['class']['group'] );
			}
			if ( ! empty( $annotations['method']['group'] ) ) {
				$groups = array_merge( $groups, $annotations['method']['group'] );
			}

			if ( ! empty( $groups ) ) {
				if ( in_array( 'ms-required', $groups, true ) ) {
					if ( ! is_multisite() ) {
						$this->markTestSkipped( 'Test only runs on Multisite' );
					}
				}
				if ( in_array( 'ms-excluded', $groups, true ) ) {
					if ( is_multisite() ) {
						$this->markTestSkipped( 'Test does not run on Multisite' );
					}
				}
			}
		}
	}

<<<<<<< HEAD
	/**
	 * Capture the output of an action.
	 *
	 * @param string $tag The name of the action to be executed.
	 * @param mixed $arg,... Optional. Additional arguments which are passed on to the
	 *                        functions hooked to the action. Default empty.
	 *
	 * @return false|string
	 */
	protected function capture_action( $tag, $arg = '' ) {
		ob_start();

		call_user_func_array( 'do_action', func_get_args() );

		return ob_get_clean();
=======
	protected function network_activate_site_kit() {
		add_filter(
			'pre_site_option_active_sitewide_plugins',
			function () {
				return array( GOOGLESITEKIT_PLUGIN_BASENAME => true );
			}
		);
>>>>>>> be99b649
	}
}<|MERGE_RESOLUTION|>--- conflicted
+++ resolved
@@ -112,7 +112,6 @@
 		}
 	}
 
-<<<<<<< HEAD
 	/**
 	 * Capture the output of an action.
 	 *
@@ -128,7 +127,8 @@
 		call_user_func_array( 'do_action', func_get_args() );
 
 		return ob_get_clean();
-=======
+	}
+
 	protected function network_activate_site_kit() {
 		add_filter(
 			'pre_site_option_active_sitewide_plugins',
@@ -136,6 +136,5 @@
 				return array( GOOGLESITEKIT_PLUGIN_BASENAME => true );
 			}
 		);
->>>>>>> be99b649
 	}
 }