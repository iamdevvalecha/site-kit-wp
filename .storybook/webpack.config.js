const path = require( 'path' );
const MiniCssExtractPlugin = require( 'mini-css-extract-plugin' );

module.exports = async ( { config } ) => {
	config.resolve = {
		...config.resolve,
		alias: {
			...config.resolve.alias,
<<<<<<< HEAD
			// '@wordpress/api-fetch$': path.resolve( __dirname, 'wp-api-fetch-mock.js' ),
			'googlesitekit-data': path.resolve( __dirname, '../assets/js/googlesitekit-data.js' ),
			'googlesitekit-api': path.resolve( __dirname, '../assets/js/googlesitekit-api.js' ),
			SiteKitCore: path.resolve( __dirname, '../assets/js/' ),
			GoogleComponents: path.resolve( __dirname, '../assets/js/components/' ),
			GoogleUtil: path.resolve( __dirname, '../assets/js/util/' ),
			GoogleModules: path.resolve( __dirname, '../assets/js/modules/' ),
=======
			'@wordpress/api-fetch$': path.resolve( __dirname, 'wp-api-fetch-mock.js' ),
>>>>>>> 2087cb40
		},
		modules: [ path.resolve( __dirname, '..' ), 'node_modules' ],
	};

	config.plugins = [
		...config.plugins,
		new MiniCssExtractPlugin(),
	];

	config.module.rules.push(
		{
			test: /\.scss$/,
			use: [
				MiniCssExtractPlugin.loader,
				'css-loader',
				'postcss-loader',
				{
					loader: 'sass-loader',
					options: {
						includePaths: [ path.resolve( __dirname, '../node_modules/' ) ],
					},
				},
			],
		},
	);

	config.module.rules.push(
		{
			test: /\.(png|woff|woff2|eot|ttf|svg|gif)$/,
			use: { loader: 'url-loader?limit=100000' },
		}
	);

	return config;
};<|MERGE_RESOLUTION|>--- conflicted
+++ resolved
@@ -6,17 +6,7 @@
 		...config.resolve,
 		alias: {
 			...config.resolve.alias,
-<<<<<<< HEAD
 			// '@wordpress/api-fetch$': path.resolve( __dirname, 'wp-api-fetch-mock.js' ),
-			'googlesitekit-data': path.resolve( __dirname, '../assets/js/googlesitekit-data.js' ),
-			'googlesitekit-api': path.resolve( __dirname, '../assets/js/googlesitekit-api.js' ),
-			SiteKitCore: path.resolve( __dirname, '../assets/js/' ),
-			GoogleComponents: path.resolve( __dirname, '../assets/js/components/' ),
-			GoogleUtil: path.resolve( __dirname, '../assets/js/util/' ),
-			GoogleModules: path.resolve( __dirname, '../assets/js/modules/' ),
-=======
-			'@wordpress/api-fetch$': path.resolve( __dirname, 'wp-api-fetch-mock.js' ),
->>>>>>> 2087cb40
 		},
 		modules: [ path.resolve( __dirname, '..' ), 'node_modules' ],
 	};
