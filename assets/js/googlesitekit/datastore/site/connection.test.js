/**
 * core/site data store: connection info tests.
 *
 * Site Kit by Google, Copyright 2020 Google LLC
 *
 * Licensed under the Apache License, Version 2.0 (the "License");
 * you may not use this file except in compliance with the License.
 * You may obtain a copy of the License at
 *
 *     https://www.apache.org/licenses/LICENSE-2.0
 *
 * Unless required by applicable law or agreed to in writing, software
 * distributed under the License is distributed on an "AS IS" BASIS,
 * WITHOUT WARRANTIES OR CONDITIONS OF ANY KIND, either express or implied.
 * See the License for the specific language governing permissions and
 * limitations under the License.
 */

/**
 * Internal dependencies
 */
import API from 'googlesitekit-api';
import {
	createTestRegistry,
	muteConsole,
	muteFetch,
	subscribeUntil,
	unsubscribeFromAll,
} from '../../../../../tests/js/utils';
import { STORE_NAME } from './constants';

describe( 'core/site connection', () => {
	const responseConnected = { connected: true, resettable: true, setupCompleted: true };
	let registry;
	let select;
	let store;

	beforeAll( () => {
		API.setUsingCache( false );
	} );

	beforeEach( () => {
		registry = createTestRegistry();
		store = registry.stores[ STORE_NAME ].store;
<<<<<<< HEAD
=======
		select = registry.select( STORE_NAME );

		apiFetchSpy = jest.spyOn( { apiFetch }, 'apiFetch' );
>>>>>>> 0c3b22db
	} );

	afterAll( () => {
		API.setUsingCache( true );
	} );

	afterEach( () => {
		unsubscribeFromAll( registry );
	} );

	describe( 'actions', () => {
		describe( 'fetchGetConnection', () => {
			it( 'does not require any params', () => {
				expect( () => {
<<<<<<< HEAD
					fetchMock.getOnce(
						/^\/google-site-kit\/v1\/core\/site\/data\/connection/,
						{ body: responseConnected, status: 200 }
					);
					registry.dispatch( STORE_NAME ).fetchConnection();
=======
					muteFetch( /^\/google-site-kit\/v1\/core\/site\/data\/connection/ );
					registry.dispatch( STORE_NAME ).fetchGetConnection();
>>>>>>> 0c3b22db
				} ).not.toThrow();
			} );
		} );

		describe( 'receiveGetConnection', () => {
			it( 'requires the response param', () => {
				expect( () => {
					registry.dispatch( STORE_NAME ).receiveGetConnection();
				} ).toThrow( 'response is required.' );
			} );

			it( 'receives and sets connection ', async () => {
				const connection = { coolSite: true };
				await registry.dispatch( STORE_NAME ).receiveGetConnection( connection );

				const state = store.getState();

				expect( state ).toMatchObject( { connection } );
			} );
		} );
	} );

	describe( 'selectors', () => {
		describe( 'getConnection', () => {
			it( 'uses a resolver to make a network request', async () => {
				fetchMock.getOnce(
					/^\/google-site-kit\/v1\/core\/site\/data\/connection/,
					{ body: responseConnected, status: 200 }
				);

				const initialConnection = select.getConnection();
				// The connection info will be its initial value while the connection
				// info is fetched.
				expect( initialConnection ).toEqual( undefined );
				await subscribeUntil( registry,
					() => (
						select.getConnection() !== undefined
					),
				);

				const connection = select.getConnection();

				expect( fetchMock ).toHaveFetchedTimes( 1 );
				expect( connection ).toEqual( responseConnected );

<<<<<<< HEAD
				const connectionSelect = registry.select( STORE_NAME ).getConnection();
				expect( fetchMock ).toHaveFetchedTimes( 1 );
=======
				const connectionSelect = select.getConnection();
				expect( fetch ).toHaveBeenCalledTimes( 1 );
>>>>>>> 0c3b22db
				expect( connectionSelect ).toEqual( connection );
			} );

			it( 'does not make a network request if data is already in state', async () => {
				registry.dispatch( STORE_NAME ).receiveGetConnection( responseConnected, {} );

				const connection = select.getConnection();

				await subscribeUntil( registry, () => registry
					.select( STORE_NAME )
					.hasFinishedResolution( 'getConnection' )
				);

				expect( fetchMock ).not.toHaveFetched();
				expect( connection ).toEqual( responseConnected );
			} );

			it( 'dispatches an error if the request fails', async () => {
				const response = {
					code: 'internal_server_error',
					message: 'Internal server error',
					data: { status: 500 },
				};
				fetchMock.getOnce(
					/^\/google-site-kit\/v1\/core\/site\/data\/connection/,
					{ body: response, status: 500 }
				);

				muteConsole( 'error' );
				select.getConnection();
				await subscribeUntil( registry,
					// TODO: We may want a selector for this, but for now this is fine
					// because it's internal-only.
					() => select.isFetchingGetConnection() === false,
				);

				const connection = select.getConnection();

				expect( fetchMock ).toHaveFetchedTimes( 1 );
				expect( connection ).toEqual( undefined );
			} );
		} );

		describe( 'isConnected', () => {
			it( 'uses a resolver get all connection info', async () => {
				fetchMock.getOnce(
					/^\/google-site-kit\/v1\/core\/site\/data\/connection/,
					{ body: responseConnected, status: 200 }
				);

				const initialIsConnected = select.isConnected();
				// The connection info will be its initial value while the connection
				// info is fetched.
				expect( initialIsConnected ).toEqual( undefined );
				await subscribeUntil( registry,
					() => (
						select.isConnected() !== undefined
					),
				);

				const isConnected = select.isConnected();

				expect( fetchMock ).toHaveFetchedTimes( 1 );
				expect( isConnected ).toEqual( responseConnected.connected );
			} );

			it( 'dispatches an error if the request fails', async () => {
				const response = {
					code: 'internal_server_error',
					message: 'Internal server error',
					data: { status: 500 },
				};
				fetchMock.getOnce(
					/^\/google-site-kit\/v1\/core\/site\/data\/connection/,
					{ body: response, status: 500 }
				);

				muteConsole( 'error' );
				select.isConnected();
				await subscribeUntil( registry,
					// TODO: We may want a selector for this, but for now this is fine
					// because it's internal-only.
					() => select.isFetchingGetConnection() === false,
				);

				const isConnected = select.isConnected();

				expect( fetchMock ).toHaveFetchedTimes( 1 );
				expect( isConnected ).toEqual( undefined );
			} );

			it( 'returns undefined if connection info is not available', async () => {
<<<<<<< HEAD
				fetchMock.getOnce(
					/^\/google-site-kit\/v1\/core\/site\/data\/connection/,
					{ body: responseConnected, status: 200 }
				);
				const isConnected = registry.select( STORE_NAME ).isConnected();
=======
				muteFetch( /^\/google-site-kit\/v1\/core\/site\/data\/connection/ );
				const isConnected = select.isConnected();
>>>>>>> 0c3b22db

				expect( isConnected ).toEqual( undefined );
			} );
		} );

		describe( 'isResettable', () => {
			it( 'uses a resolver get all connection info', async () => {
				fetchMock.getOnce(
					/^\/google-site-kit\/v1\/core\/site\/data\/connection/,
					{ body: responseConnected, status: 200 }
				);

				const initialIsResettable = select.isResettable();
				// The connection info will be its initial value while the connection
				// info is fetched.
				expect( initialIsResettable ).toEqual( undefined );
				await subscribeUntil( registry,
					() => (
						select.isResettable() !== undefined
					),
				);

				const isResettable = select.isResettable();

				expect( fetchMock ).toHaveFetchedTimes( 1 );
				expect( isResettable ).toEqual( responseConnected.resettable );
			} );

			it( 'dispatches an error if the request fails', async () => {
				const response = {
					code: 'internal_server_error',
					message: 'Internal server error',
					data: { status: 500 },
				};
				fetchMock.getOnce(
					/^\/google-site-kit\/v1\/core\/site\/data\/connection/,
					{ body: response, status: 500 }
				);

				muteConsole( 'error' );
				select.isResettable();
				await subscribeUntil( registry,
					// TODO: We may want a selector for this, but for now this is fine
					// because it's internal-only.
					() => select.isFetchingGetConnection() === false,
				);

				const isResettable = select.isResettable();

				expect( fetchMock ).toHaveFetchedTimes( 1 );
				expect( isResettable ).toEqual( undefined );
			} );

			it( 'returns undefined if connection info is not available', async () => {
<<<<<<< HEAD
				fetchMock.getOnce(
					/^\/google-site-kit\/v1\/core\/site\/data\/connection/,
					{ body: {}, status: 200 }
				);
				const isResettable = registry.select( STORE_NAME ).isResettable();
=======
				muteFetch( /^\/google-site-kit\/v1\/core\/site\/data\/connection/ );
				const isResettable = select.isResettable();
>>>>>>> 0c3b22db

				expect( isResettable ).toEqual( undefined );
			} );
		} );

		describe( 'isSetupCompleted', () => {
			it( 'uses a resolver get all connection info', async () => {
				fetchMock.getOnce(
					/^\/google-site-kit\/v1\/core\/site\/data\/connection/,
					{ body: responseConnected, status: 200 }
				);

				const initialIsSetupCompleted = select.isSetupCompleted();
				// The connection info will be its initial value while the connection
				// info is fetched.
				expect( initialIsSetupCompleted ).toEqual( undefined );
				await subscribeUntil( registry,
					() => (
						select.isSetupCompleted() !== undefined
					),
				);

				const isSetupCompleted = select.isSetupCompleted();

				expect( fetchMock ).toHaveFetchedTimes( 1 );
				expect( isSetupCompleted ).toEqual( responseConnected.setupCompleted );
			} );

			it( 'dispatches an error if the request fails', async () => {
				const response = {
					code: 'internal_server_error',
					message: 'Internal server error',
					data: { status: 500 },
				};
				fetchMock.getOnce(
					/^\/google-site-kit\/v1\/core\/site\/data\/connection/,
					{ body: response, status: 500 }
				);

				muteConsole( 'error' );
				select.isSetupCompleted();
				await subscribeUntil( registry,
					// TODO: We may want a selector for this, but for now this is fine
					// because it's internal-only.
					() => select.isFetchingGetConnection() === false,
				);

				const isSetupCompleted = select.isSetupCompleted();

				expect( fetchMock ).toHaveFetchedTimes( 1 );
				expect( isSetupCompleted ).toEqual( undefined );
			} );

			it( 'returns undefined if connection info is not available', async () => {
<<<<<<< HEAD
				fetchMock.getOnce(
					/^\/google-site-kit\/v1\/core\/site\/data\/connection/,
					{ body: {}, status: 200 }
				);
				const isSetupCompleted = registry.select( STORE_NAME ).isSetupCompleted();
=======
				muteFetch( /^\/google-site-kit\/v1\/core\/site\/data\/connection/ );
				const isSetupCompleted = select.isSetupCompleted();
>>>>>>> 0c3b22db

				expect( isSetupCompleted ).toEqual( undefined );
			} );
		} );
	} );
} );<|MERGE_RESOLUTION|>--- conflicted
+++ resolved
@@ -23,7 +23,6 @@
 import {
 	createTestRegistry,
 	muteConsole,
-	muteFetch,
 	subscribeUntil,
 	unsubscribeFromAll,
 } from '../../../../../tests/js/utils';
@@ -42,12 +41,7 @@
 	beforeEach( () => {
 		registry = createTestRegistry();
 		store = registry.stores[ STORE_NAME ].store;
-<<<<<<< HEAD
-=======
 		select = registry.select( STORE_NAME );
-
-		apiFetchSpy = jest.spyOn( { apiFetch }, 'apiFetch' );
->>>>>>> 0c3b22db
 	} );
 
 	afterAll( () => {
@@ -62,16 +56,11 @@
 		describe( 'fetchGetConnection', () => {
 			it( 'does not require any params', () => {
 				expect( () => {
-<<<<<<< HEAD
 					fetchMock.getOnce(
 						/^\/google-site-kit\/v1\/core\/site\/data\/connection/,
 						{ body: responseConnected, status: 200 }
 					);
-					registry.dispatch( STORE_NAME ).fetchConnection();
-=======
-					muteFetch( /^\/google-site-kit\/v1\/core\/site\/data\/connection/ );
 					registry.dispatch( STORE_NAME ).fetchGetConnection();
->>>>>>> 0c3b22db
 				} ).not.toThrow();
 			} );
 		} );
@@ -117,13 +106,9 @@
 				expect( fetchMock ).toHaveFetchedTimes( 1 );
 				expect( connection ).toEqual( responseConnected );
 
-<<<<<<< HEAD
-				const connectionSelect = registry.select( STORE_NAME ).getConnection();
-				expect( fetchMock ).toHaveFetchedTimes( 1 );
-=======
 				const connectionSelect = select.getConnection();
-				expect( fetch ).toHaveBeenCalledTimes( 1 );
->>>>>>> 0c3b22db
+				expect( fetchMock ).toHaveFetchedTimes( 1 );
+
 				expect( connectionSelect ).toEqual( connection );
 			} );
 
@@ -216,16 +201,11 @@
 			} );
 
 			it( 'returns undefined if connection info is not available', async () => {
-<<<<<<< HEAD
-				fetchMock.getOnce(
-					/^\/google-site-kit\/v1\/core\/site\/data\/connection/,
-					{ body: responseConnected, status: 200 }
-				);
-				const isConnected = registry.select( STORE_NAME ).isConnected();
-=======
-				muteFetch( /^\/google-site-kit\/v1\/core\/site\/data\/connection/ );
+				fetchMock.getOnce(
+					/^\/google-site-kit\/v1\/core\/site\/data\/connection/,
+					{ body: responseConnected, status: 200 }
+				);
 				const isConnected = select.isConnected();
->>>>>>> 0c3b22db
 
 				expect( isConnected ).toEqual( undefined );
 			} );
@@ -280,16 +260,11 @@
 			} );
 
 			it( 'returns undefined if connection info is not available', async () => {
-<<<<<<< HEAD
 				fetchMock.getOnce(
 					/^\/google-site-kit\/v1\/core\/site\/data\/connection/,
 					{ body: {}, status: 200 }
 				);
-				const isResettable = registry.select( STORE_NAME ).isResettable();
-=======
-				muteFetch( /^\/google-site-kit\/v1\/core\/site\/data\/connection/ );
 				const isResettable = select.isResettable();
->>>>>>> 0c3b22db
 
 				expect( isResettable ).toEqual( undefined );
 			} );
@@ -344,16 +319,11 @@
 			} );
 
 			it( 'returns undefined if connection info is not available', async () => {
-<<<<<<< HEAD
 				fetchMock.getOnce(
 					/^\/google-site-kit\/v1\/core\/site\/data\/connection/,
 					{ body: {}, status: 200 }
 				);
-				const isSetupCompleted = registry.select( STORE_NAME ).isSetupCompleted();
-=======
-				muteFetch( /^\/google-site-kit\/v1\/core\/site\/data\/connection/ );
 				const isSetupCompleted = select.isSetupCompleted();
->>>>>>> 0c3b22db
 
 				expect( isSetupCompleted ).toEqual( undefined );
 			} );
