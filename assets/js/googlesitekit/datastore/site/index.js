/**
 * core/site data store
 *
 * Site Kit by Google, Copyright 2020 Google LLC
 *
 * Licensed under the Apache License, Version 2.0 (the "License");
 * you may not use this file except in compliance with the License.
 * You may obtain a copy of the License at
 *
 *     https://www.apache.org/licenses/LICENSE-2.0
 *
 * Unless required by applicable law or agreed to in writing, software
 * distributed under the License is distributed on an "AS IS" BASIS,
 * WITHOUT WARRANTIES OR CONDITIONS OF ANY KIND, either express or implied.
 * See the License for the specific language governing permissions and
 * limitations under the License.
 */

/**
 * Internal dependencies
 */
import Data from 'googlesitekit-data';
import connection from './connection';
import info from './info';
import reset from './reset';
<<<<<<< HEAD
import { STORE_NAME } from './constants';
=======
import notifications from './notifications';
>>>>>>> f2d6ef7f

export const INITIAL_STATE = Data.collectState(
	connection.INITIAL_STATE,
	info.INITIAL_STATE,
	reset.INITIAL_STATE,
	notifications.INITIAL_STATE,
);

<<<<<<< HEAD
=======
import { STORE_NAME } from './constants';
export { STORE_NAME };

>>>>>>> f2d6ef7f
export const actions = Data.addInitializeAction(
	Data.collectActions(
		Data.commonActions,
		connection.actions,
		info.actions,
		reset.actions,
		notifications.actions,
	)
);

export const controls = Data.collectControls(
	Data.commonControls,
	connection.controls,
	info.controls,
	reset.controls,
	notifications.controls,
);

export const reducer = Data.addInitializeReducer(
	INITIAL_STATE,
	Data.collectReducers(
		connection.reducer,
		info.reducer,
		reset.reducer,
		notifications.reducer,
	)
);

export const resolvers = Data.collectResolvers(
	connection.resolvers,
	info.resolvers,
	reset.resolvers,
	notifications.resolvers,
);

export const selectors = Data.collectSelectors(
	connection.selectors,
	info.selectors,
	reset.selectors,
);

const store = {
	actions,
	controls,
	reducer,
	resolvers,
	selectors,
};

// Register this store on the global registry.
Data.registerStore( STORE_NAME, store );

export default store;<|MERGE_RESOLUTION|>--- conflicted
+++ resolved
@@ -23,11 +23,8 @@
 import connection from './connection';
 import info from './info';
 import reset from './reset';
-<<<<<<< HEAD
 import { STORE_NAME } from './constants';
-=======
 import notifications from './notifications';
->>>>>>> f2d6ef7f
 
 export const INITIAL_STATE = Data.collectState(
 	connection.INITIAL_STATE,
@@ -36,12 +33,8 @@
 	notifications.INITIAL_STATE,
 );
 
-<<<<<<< HEAD
-=======
-import { STORE_NAME } from './constants';
 export { STORE_NAME };
 
->>>>>>> f2d6ef7f
 export const actions = Data.addInitializeAction(
 	Data.collectActions(
 		Data.commonActions,
