/**
 * core/user Data store: Authentication info tests.
 *
 * Site Kit by Google, Copyright 2020 Google LLC
 *
 * Licensed under the Apache License, Version 2.0 (the "License");
 * you may not use this file except in compliance with the License.
 * You may obtain a copy of the License at
 *
 *     https://www.apache.org/licenses/LICENSE-2.0
 *
 * Unless required by applicable law or agreed to in writing, software
 * distributed under the License is distributed on an "AS IS" BASIS,
 * WITHOUT WARRANTIES OR CONDITIONS OF ANY KIND, either express or implied.
 * See the License for the specific language governing permissions and
 * limitations under the License.
 */

/**
 * Internal dependencies
 */
import API from 'googlesitekit-api';
import {
	createTestRegistry,
	muteConsole,
	muteFetch,
	subscribeUntil,
	unsubscribeFromAll,
} from '../../../../../tests/js/utils';
import { STORE_NAME } from './constants';

describe( 'core/user authentication', () => {
	const coreUserDataExpectedResponse = {
		authenticated: true,
		requiredScopes: [],
		grantedScopes: [],
		unsatisfiedScopes: [],
	};
	const coreUserDataEndpointRegExp = /^\/google-site-kit\/v1\/core\/user\/data\/authentication/;
	let registry;

	beforeAll( () => {
		API.setUsingCache( false );
	} );

	beforeEach( () => {
		registry = createTestRegistry();
<<<<<<< HEAD
		store = registry.stores[ STORE_NAME ].store;
=======

		apiFetchSpy = jest.spyOn( { apiFetch }, 'apiFetch' );
>>>>>>> 0c3b22db
	} );

	afterAll( () => {
		API.setUsingCache( true );
	} );

	afterEach( () => {
		unsubscribeFromAll( registry );
	} );

	describe( 'actions', () => {
		describe( 'fetchGetAuthentication', () => {
			it( 'does not require any params', () => {
<<<<<<< HEAD
				// Create a mock to avoid triggering a network request error.
				// The return value is irrelevant to the test.
				fetchMock.getOnce(
					coreUserDataEndpointRegExp,
					{ body: {}, status: 200 }
				);

=======
				muteFetch( coreUserDataEndpointRegExp );
>>>>>>> 0c3b22db
				expect( () => {
					registry.dispatch( STORE_NAME ).fetchGetAuthentication();
				} ).not.toThrow();
			} );
		} );
		describe( 'receiveGetAuthentication', () => {
			it( 'requires the response param', () => {
				expect( () => {
					registry.dispatch( STORE_NAME ).receiveGetAuthentication();
				} ).toThrow( 'response is required.' );
			} );
		} );
	} );

	describe( 'selectors', () => {
		describe( 'getAuthentication', () => {
			it( 'uses a resolver to make a network request', async () => {
				fetchMock.getOnce(
					coreUserDataEndpointRegExp,
					{ body: coreUserDataExpectedResponse, status: 200 }
				);

				const initialAuthentication = registry.select( STORE_NAME ).getAuthentication();
				// The authentication info will be its initial value while the authentication
				// info is fetched.
				expect( initialAuthentication ).toEqual( undefined );
				await subscribeUntil( registry,
					() => (
						registry.select( STORE_NAME ).getAuthentication() !== undefined
					),
				);

				const authentication = registry.select( STORE_NAME ).getAuthentication();

				expect( fetchMock ).toHaveFetchedTimes( 1 );
				expect( authentication ).toEqual( coreUserDataExpectedResponse );

				const authenticationSelect = registry.select( STORE_NAME ).getAuthentication();
				expect( fetchMock ).toHaveFetchedTimes( 1 );
				expect( authenticationSelect ).toEqual( authentication );
			} );

			it( 'does not make a network request if data is already in state', async () => {
				registry.dispatch( STORE_NAME ).receiveGetAuthentication( coreUserDataExpectedResponse );

				const authentication = registry.select( STORE_NAME ).getAuthentication();

				await subscribeUntil( registry, () => registry
					.select( STORE_NAME )
					.hasFinishedResolution( 'getAuthentication' )
				);

				expect( fetchMock ).not.toHaveFetched();
				expect( authentication ).toEqual( coreUserDataExpectedResponse );
			} );

			it( 'dispatches an error if the request fails', async () => {
				const response = {
					code: 'internal_server_error',
					message: 'Internal server error',
					data: { status: 500 },
				};
				fetchMock.getOnce(
					coreUserDataEndpointRegExp,
					{ body: response, status: 500 }
				);

				muteConsole( 'error' );
				registry.select( STORE_NAME ).getAuthentication();
				await subscribeUntil( registry, () => registry
					.select( STORE_NAME )
					.hasFinishedResolution( 'getAuthentication' )
				);

				const authentication = registry.select( STORE_NAME ).getAuthentication();

				expect( fetchMock ).toHaveFetchedTimes( 1 );
				expect( authentication ).toEqual( undefined );
			} );
		} );

		describe( 'isAuthenticated', () => {
			it( 'uses a resolver to to load the authenticated value if not yet set.', async () => {
				fetchMock.getOnce(
					coreUserDataEndpointRegExp,
					{ body: coreUserDataExpectedResponse, status: 200 }
				);

				const initialIsAuthenticated = registry.select( STORE_NAME ).isAuthenticated();
				// The autentication info will be its initial value while the authentication
				// info is fetched.
				expect( initialIsAuthenticated ).toEqual( undefined );
				await subscribeUntil( registry,
					() => (
						registry.select( STORE_NAME ).isAuthenticated() !== undefined
					),
				);

				const isAuthenticated = registry.select( STORE_NAME ).isAuthenticated();

				expect( fetchMock ).toHaveFetchedTimes( 1 );
				expect( isAuthenticated ).toEqual( coreUserDataExpectedResponse.authenticated );
			} );

			it( 'dispatches an error if the request fails', async () => {
				const response = {
					code: 'internal_server_error',
					message: 'Internal server error',
					data: { status: 500 },
				};
				fetchMock.getOnce(
					coreUserDataEndpointRegExp,
					{ body: response, status: 500 }
				);

				muteConsole( 'error' );
				registry.select( STORE_NAME ).isAuthenticated();
				await subscribeUntil( registry,
					() => registry.select( STORE_NAME ).hasFinishedResolution( 'getAuthentication' )
				);

				const isAuthenticated = registry.select( STORE_NAME ).isAuthenticated();
				const error = registry.select( STORE_NAME ).getError();

				expect( fetchMock ).toHaveFetchedTimes( 1 );
				expect( isAuthenticated ).toEqual( undefined );
				expect( error ).toEqual( response );
			} );

			it( 'returns undefined if authentication info is not available', async () => {
<<<<<<< HEAD
				// Create a mock to avoid triggering a network request error.
				// The return value is irrelevant to the test.
				fetchMock.getOnce(
					coreUserDataEndpointRegExp,
					{ body: {}, status: 200 }
				);
=======
				muteFetch( coreUserDataEndpointRegExp );
				const isAuthenticated = registry.select( STORE_NAME ).isAuthenticated();
>>>>>>> 0c3b22db

				const isAuthenticated = registry.select( STORE_NAME ).isAuthenticated();
				expect( isAuthenticated ).toEqual( undefined );
			} );
		} );

		describe( 'getGrantedScopes', () => {
			it( 'uses a resolver get all authentication info', async () => {
				fetchMock.getOnce(
					coreUserDataEndpointRegExp,
					{ body: coreUserDataExpectedResponse, status: 200 }
				);

				const initialGrantedScopes = registry.select( STORE_NAME ).getGrantedScopes();
				// The granted scope info will be its initial value while the granted scope
				// info is fetched.
				expect( initialGrantedScopes ).toEqual( undefined );
				await subscribeUntil( registry,
					() => (
						registry.select( STORE_NAME ).getGrantedScopes() !== undefined
					),
				);

				const grantedScopes = registry.select( STORE_NAME ).getGrantedScopes();

				expect( fetchMock ).toHaveFetchedTimes( 1 );
				expect( grantedScopes ).toEqual( coreUserDataExpectedResponse.grantedScopes );
			} );

			it( 'dispatches an error if the request fails', async () => {
				const response = {
					code: 'internal_server_error',
					message: 'Internal server error',
					data: { status: 500 },
				};
				fetchMock.getOnce(
					coreUserDataEndpointRegExp,
					{ body: response, status: 500 }
				);

				muteConsole( 'error' );
				registry.select( STORE_NAME ).getGrantedScopes();
				await subscribeUntil( registry,
					() => registry.select( STORE_NAME ).hasFinishedResolution( 'getAuthentication' )
				);

				const grantedScopes = registry.select( STORE_NAME ).getGrantedScopes();
				const error = registry.select( STORE_NAME ).getError();

				expect( fetchMock ).toHaveFetchedTimes( 1 );
				expect( grantedScopes ).toEqual( undefined );
				expect( error ).toEqual( response );
			} );

			it( 'returns undefined if authentication info is not available', async () => {
<<<<<<< HEAD
				// Create a mock to avoid triggering a network request error.
				// The return value is irrelevant to the test.
				fetchMock.getOnce(
					coreUserDataEndpointRegExp,
					{ body: {}, status: 200 }
				);
=======
				muteFetch( coreUserDataEndpointRegExp );
				const grantedScopes = registry.select( STORE_NAME ).getGrantedScopes();
>>>>>>> 0c3b22db

				const grantedScopes = registry.select( STORE_NAME ).getGrantedScopes();
				expect( grantedScopes ).toEqual( undefined );
			} );
		} );
		describe( 'getRequiredScopes', () => {
			it( 'uses a resolver get all authentication info', async () => {
				fetchMock.getOnce(
					coreUserDataEndpointRegExp,
					{ body: coreUserDataExpectedResponse, status: 200 }
				);

				const initialRequiredScopes = registry.select( STORE_NAME ).getRequiredScopes();
				// The required scope info will be its initial value while the required scope
				// info is fetched.
				expect( initialRequiredScopes ).toEqual( undefined );
				await subscribeUntil( registry,
					() => (
						registry.select( STORE_NAME ).getRequiredScopes() !== undefined
					),
				);

				const requiredScopes = registry.select( STORE_NAME ).getRequiredScopes();

				expect( fetchMock ).toHaveFetchedTimes( 1 );
				expect( requiredScopes ).toEqual( coreUserDataExpectedResponse.requiredScopes );
			} );

			it( 'dispatches an error if the request fails', async () => {
				const response = {
					code: 'internal_server_error',
					message: 'Internal server error',
					data: { status: 500 },
				};
				fetchMock.getOnce(
					coreUserDataEndpointRegExp,
					{ body: response, status: 500 }
				);

				muteConsole( 'error' );
				registry.select( STORE_NAME ).getRequiredScopes();
				await subscribeUntil( registry,
					() => registry.select( STORE_NAME ).hasFinishedResolution( 'getAuthentication' )
				);

				const requiredScopes = registry.select( STORE_NAME ).getRequiredScopes();
				const error = registry.select( STORE_NAME ).getError();

				expect( fetchMock ).toHaveFetchedTimes( 1 );
				expect( requiredScopes ).toEqual( undefined );
				expect( error ).toEqual( response );
			} );

			it( 'returns undefined if authentication info is not available', async () => {
<<<<<<< HEAD
				// Create a mock to avoid triggering a network request error.
				// The return value is irrelevant to the test.
				fetchMock.getOnce(
					coreUserDataEndpointRegExp,
					{ body: {}, status: 200 }
				);
=======
				muteFetch( coreUserDataEndpointRegExp );
				const requiredScopes = registry.select( STORE_NAME ).getRequiredScopes();
>>>>>>> 0c3b22db

				const requiredScopes = registry.select( STORE_NAME ).getRequiredScopes();
				expect( requiredScopes ).toEqual( undefined );
			} );
		} );

		describe( 'getUnsatisfiedScopes', () => {
			it( 'uses a resolver get all authentication info', async () => {
				fetchMock.getOnce(
					coreUserDataEndpointRegExp,
					{ body: coreUserDataExpectedResponse, status: 200 }
				);

				const initialUnsatisfiedScopes = registry.select( STORE_NAME ).getUnsatisfiedScopes();
				// The scopes will be their initial value until the data is resolved.
				expect( initialUnsatisfiedScopes ).toEqual( undefined );
				await subscribeUntil( registry,
					() => registry.select( STORE_NAME ).hasFinishedResolution( 'getAuthentication' )
				);

				const unsatisfiedScopes = registry.select( STORE_NAME ).getUnsatisfiedScopes();

				expect( fetchMock ).toHaveFetchedTimes( 1 );
				expect( unsatisfiedScopes ).toEqual( coreUserDataExpectedResponse.unsatisfiedScopes );
			} );

			it( 'dispatches an error if the request fails', async () => {
				const response = {
					code: 'internal_server_error',
					message: 'Internal server error',
					data: { status: 500 },
				};
				fetchMock.getOnce(
					coreUserDataEndpointRegExp,
					{
						body: JSON.stringify( response ),
						status: 500,
					}
				);

				muteConsole( 'error' );
				registry.select( STORE_NAME ).getUnsatisfiedScopes();
				await subscribeUntil( registry,
					() => registry.select( STORE_NAME ).hasFinishedResolution( 'getAuthentication' )
				);

				const unsatisfiedScopes = registry.select( STORE_NAME ).getUnsatisfiedScopes();
				const error = registry.select( STORE_NAME ).getError();

				expect( fetchMock ).toHaveFetchedTimes( 1 );
				expect( unsatisfiedScopes ).toEqual( undefined );
				expect( error ).toEqual( response );
			} );

			it( 'returns undefined if authentication info is not available', async () => {
<<<<<<< HEAD
				// Create a mock to avoid triggering a network request error.
				// The return value is irrelevant to the test.
				fetchMock.getOnce(
					coreUserDataEndpointRegExp,
					{
						body: {},
						status: 200,
					}
				);
=======
				muteFetch( coreUserDataEndpointRegExp );
>>>>>>> 0c3b22db
				const unsatisfiedScopes = registry.select( STORE_NAME ).getUnsatisfiedScopes();

				expect( unsatisfiedScopes ).toEqual( undefined );
			} );
		} );
	} );
} );<|MERGE_RESOLUTION|>--- conflicted
+++ resolved
@@ -23,11 +23,11 @@
 import {
 	createTestRegistry,
 	muteConsole,
-	muteFetch,
 	subscribeUntil,
 	unsubscribeFromAll,
 } from '../../../../../tests/js/utils';
 import { STORE_NAME } from './constants';
+import fetchMock from 'fetch-mock';
 
 describe( 'core/user authentication', () => {
 	const coreUserDataExpectedResponse = {
@@ -45,12 +45,6 @@
 
 	beforeEach( () => {
 		registry = createTestRegistry();
-<<<<<<< HEAD
-		store = registry.stores[ STORE_NAME ].store;
-=======
-
-		apiFetchSpy = jest.spyOn( { apiFetch }, 'apiFetch' );
->>>>>>> 0c3b22db
 	} );
 
 	afterAll( () => {
@@ -64,17 +58,12 @@
 	describe( 'actions', () => {
 		describe( 'fetchGetAuthentication', () => {
 			it( 'does not require any params', () => {
-<<<<<<< HEAD
-				// Create a mock to avoid triggering a network request error.
-				// The return value is irrelevant to the test.
-				fetchMock.getOnce(
-					coreUserDataEndpointRegExp,
-					{ body: {}, status: 200 }
-				);
-
-=======
-				muteFetch( coreUserDataEndpointRegExp );
->>>>>>> 0c3b22db
+				// Create a mock to avoid triggering a network request error.
+				// The return value is irrelevant to the test.
+				fetchMock.getOnce(
+					coreUserDataEndpointRegExp,
+					{ body: {}, status: 200 }
+				);
 				expect( () => {
 					registry.dispatch( STORE_NAME ).fetchGetAuthentication();
 				} ).not.toThrow();
@@ -205,17 +194,12 @@
 			} );
 
 			it( 'returns undefined if authentication info is not available', async () => {
-<<<<<<< HEAD
-				// Create a mock to avoid triggering a network request error.
-				// The return value is irrelevant to the test.
-				fetchMock.getOnce(
-					coreUserDataEndpointRegExp,
-					{ body: {}, status: 200 }
-				);
-=======
-				muteFetch( coreUserDataEndpointRegExp );
-				const isAuthenticated = registry.select( STORE_NAME ).isAuthenticated();
->>>>>>> 0c3b22db
+				// Create a mock to avoid triggering a network request error.
+				// The return value is irrelevant to the test.
+				fetchMock.getOnce(
+					coreUserDataEndpointRegExp,
+					{ body: {}, status: 200 }
+				);
 
 				const isAuthenticated = registry.select( STORE_NAME ).isAuthenticated();
 				expect( isAuthenticated ).toEqual( undefined );
@@ -271,17 +255,12 @@
 			} );
 
 			it( 'returns undefined if authentication info is not available', async () => {
-<<<<<<< HEAD
-				// Create a mock to avoid triggering a network request error.
-				// The return value is irrelevant to the test.
-				fetchMock.getOnce(
-					coreUserDataEndpointRegExp,
-					{ body: {}, status: 200 }
-				);
-=======
-				muteFetch( coreUserDataEndpointRegExp );
-				const grantedScopes = registry.select( STORE_NAME ).getGrantedScopes();
->>>>>>> 0c3b22db
+				// Create a mock to avoid triggering a network request error.
+				// The return value is irrelevant to the test.
+				fetchMock.getOnce(
+					coreUserDataEndpointRegExp,
+					{ body: {}, status: 200 }
+				);
 
 				const grantedScopes = registry.select( STORE_NAME ).getGrantedScopes();
 				expect( grantedScopes ).toEqual( undefined );
@@ -336,17 +315,12 @@
 			} );
 
 			it( 'returns undefined if authentication info is not available', async () => {
-<<<<<<< HEAD
-				// Create a mock to avoid triggering a network request error.
-				// The return value is irrelevant to the test.
-				fetchMock.getOnce(
-					coreUserDataEndpointRegExp,
-					{ body: {}, status: 200 }
-				);
-=======
-				muteFetch( coreUserDataEndpointRegExp );
-				const requiredScopes = registry.select( STORE_NAME ).getRequiredScopes();
->>>>>>> 0c3b22db
+				// Create a mock to avoid triggering a network request error.
+				// The return value is irrelevant to the test.
+				fetchMock.getOnce(
+					coreUserDataEndpointRegExp,
+					{ body: {}, status: 200 }
+				);
 
 				const requiredScopes = registry.select( STORE_NAME ).getRequiredScopes();
 				expect( requiredScopes ).toEqual( undefined );
@@ -402,19 +376,12 @@
 			} );
 
 			it( 'returns undefined if authentication info is not available', async () => {
-<<<<<<< HEAD
-				// Create a mock to avoid triggering a network request error.
-				// The return value is irrelevant to the test.
-				fetchMock.getOnce(
-					coreUserDataEndpointRegExp,
-					{
-						body: {},
-						status: 200,
-					}
-				);
-=======
-				muteFetch( coreUserDataEndpointRegExp );
->>>>>>> 0c3b22db
+				// Create a mock to avoid triggering a network request error.
+				// The return value is irrelevant to the test.
+				fetchMock.getOnce(
+					coreUserDataEndpointRegExp,
+					{ body: {}, status: 200 }
+				);
 				const unsatisfiedScopes = registry.select( STORE_NAME ).getUnsatisfiedScopes();
 
 				expect( unsatisfiedScopes ).toEqual( undefined );
