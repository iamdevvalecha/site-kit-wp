--- conflicted
+++ resolved
@@ -368,9 +368,6 @@
 			} );
 		} );
 
-<<<<<<< HEAD
-		describe( 'needsReauthentication', () => {
-=======
 		describe( 'getUnsatisfiedScopes', () => {
 			it( 'uses a resolver get all authentication info', async () => {
 				fetch
@@ -393,22 +390,63 @@
 				expect( unsatisfiedScopes ).toEqual( coreUserDataExpectedResponse.unsatisfiedScopes );
 			} );
 
->>>>>>> 4899e41a
-			it( 'dispatches an error if the request fails', async () => {
-				const response = {
-					code: 'internal_server_error',
-					message: 'Internal server error',
-					data: { status: 500 },
-				};
-				fetch
-					.doMockOnceIf( coreUserDataEndpointRegExp )
-					.mockResponseOnce(
-						JSON.stringify( response ),
-						{ status: 500 }
-					);
-
-				muteConsole( 'error' );
-<<<<<<< HEAD
+			it( 'dispatches an error if the request fails', async () => {
+				const response = {
+					code: 'internal_server_error',
+					message: 'Internal server error',
+					data: { status: 500 },
+				};
+				fetch
+					.doMockOnceIf( coreUserDataEndpointRegExp )
+					.mockResponseOnce(
+						JSON.stringify( response ),
+						{ status: 500 }
+					);
+
+				muteConsole( 'error' );
+				registry.select( STORE_NAME ).getUnsatisfiedScopes();
+				await subscribeUntil( registry,
+					() => registry.select( STORE_NAME ).hasFinishedResolution( 'getAuthentication' )
+				);
+
+				const unsatisfiedScopes = registry.select( STORE_NAME ).getUnsatisfiedScopes();
+				const error = registry.select( STORE_NAME ).getError();
+
+				expect( fetch ).toHaveBeenCalledTimes( 1 );
+				expect( unsatisfiedScopes ).toEqual( undefined );
+				expect( error ).toEqual( response );
+			} );
+
+			it( 'returns undefined if authentication info is not available', async () => {
+				// Create a mock to avoid triggering a network request error.
+				// The return value is irrelevant to the test.
+				fetch
+					.doMockOnceIf( coreUserDataEndpointRegExp )
+					.mockResponseOnce(
+						JSON.stringify( {} ),
+						{ status: 200 }
+					);
+				const unsatisfiedScopes = registry.select( STORE_NAME ).getUnsatisfiedScopes();
+
+				expect( unsatisfiedScopes ).toEqual( undefined );
+			} );
+		} );
+
+		describe( 'needsReauthentication', () => {
+			it( 'dispatches an error if the request fails', async () => {
+				const response = {
+					code: 'internal_server_error',
+					message: 'Internal server error',
+					data: { status: 500 },
+				};
+				fetch
+					.doMockOnceIf( coreUserDataEndpointRegExp )
+					.mockResponseOnce(
+						JSON.stringify( response ),
+						{ status: 500 }
+					);
+
+				muteConsole( 'error' );
 				registry.select( STORE_NAME ).needsReauthentication();
 				await subscribeUntil( registry,
 					// TODO: We may want a selector for this, but for now this is fine
@@ -425,39 +463,17 @@
 			} );
 
 			it( 'returns undefined if reauthentication info is not available', async () => {
-=======
-				registry.select( STORE_NAME ).getUnsatisfiedScopes();
-				await subscribeUntil( registry,
-					() => registry.select( STORE_NAME ).hasFinishedResolution( 'getAuthentication' )
-				);
-
-				const unsatisfiedScopes = registry.select( STORE_NAME ).getUnsatisfiedScopes();
-				const error = registry.select( STORE_NAME ).getError();
-
-				expect( fetch ).toHaveBeenCalledTimes( 1 );
-				expect( unsatisfiedScopes ).toEqual( undefined );
-				expect( error ).toEqual( response );
-			} );
-
-			it( 'returns undefined if authentication info is not available', async () => {
->>>>>>> 4899e41a
-				// Create a mock to avoid triggering a network request error.
-				// The return value is irrelevant to the test.
-				fetch
-					.doMockOnceIf( coreUserDataEndpointRegExp )
-					.mockResponseOnce(
-						JSON.stringify( {} ),
-						{ status: 200 }
-					);
-<<<<<<< HEAD
+				// Create a mock to avoid triggering a network request error.
+				// The return value is irrelevant to the test.
+				fetch
+					.doMockOnceIf( coreUserDataEndpointRegExp )
+					.mockResponseOnce(
+						JSON.stringify( {} ),
+						{ status: 200 }
+					);
 				const needsReauthentication = registry.select( STORE_NAME ).needsReauthentication();
 
 				expect( needsReauthentication ).toEqual( undefined );
-=======
-				const unsatisfiedScopes = registry.select( STORE_NAME ).getUnsatisfiedScopes();
-
-				expect( unsatisfiedScopes ).toEqual( undefined );
->>>>>>> 4899e41a
 			} );
 		} );
 	} );
