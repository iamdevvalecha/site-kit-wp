--- conflicted
+++ resolved
@@ -95,13 +95,9 @@
 
 export const controls = {
 	[ FETCH_AUTHENTICATION ]: () => {
-<<<<<<< HEAD
-		return API.get( 'core', 'user', 'authentication', undefined, { useCache: false } );
-=======
 		return API.get( 'core', 'user', 'authentication', undefined, {
 			useCache: false,
 		} );
->>>>>>> ae982c27
 	},
 };
 
