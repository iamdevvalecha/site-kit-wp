--- conflicted
+++ resolved
@@ -132,22 +132,6 @@
 
 const baseActions = {
 	/**
-<<<<<<< HEAD
-	 * Waits for the modules to be loaded.
-	 *
-	 * @since 1.13.0
-	 *
-	 * @return {Object} Redux-style action.
-	 */
-	waitForModules() {
-		return {
-			payload: {},
-			type: WAIT_FOR_MODULES,
-		};
-	},
-	/**
-=======
->>>>>>> 399b6529
 	 * Activates a module on the server.
 	 *
 	 * Activate a module (based on the slug provided).
