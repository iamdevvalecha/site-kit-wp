/**
 * API function to create fetch store.
 *
 * Site Kit by Google, Copyright 2020 Google LLC
 *
 * Licensed under the Apache License, Version 2.0 (the "License");
 * you may not use this file except in compliance with the License.
 * You may obtain a copy of the License at
 *
 *     https://www.apache.org/licenses/LICENSE-2.0
 *
 * Unless required by applicable law or agreed to in writing, software
 * distributed under the License is distributed on an "AS IS" BASIS,
 * WITHOUT WARRANTIES OR CONDITIONS OF ANY KIND, either express or implied.
 * See the License for the specific language governing permissions and
 * limitations under the License.
 */

/**
 * External dependencies
 */
import invariant from 'invariant';
import md5 from 'md5';

const RECEIVE_ERROR = 'RECEIVE_ERROR';
const CLEAR_ERROR = 'CLEAR_ERROR';
const CLEAR_ERRORS = 'CLEAR_ERRORS';

/**
 * Internal dependencies
 */
import { stringifyObject } from '../../util';

<<<<<<< HEAD
export function generateErrorKey( baseName, args ) {
	let key = baseName;
=======
function generateErrorKey( baseName, args ) {
>>>>>>> 66cfcd60
	if ( args && Array.isArray( args ) ) {
		const stringifiedArgs = args.map( ( item ) => {
			return 'object' === typeof item ? stringifyObject( item ) : item;
		} );
		return `${ baseName }::${ md5( JSON.stringify( stringifiedArgs ) ) }`;
	}

	return baseName;
}

export const actions = {
	receiveError( error, baseName, args ) {
		invariant( error, 'error is required.' );

		return {
			type: RECEIVE_ERROR,
			payload: {
				error,
				baseName,
				args,
			},
		};
	},
	clearError( baseName, args ) {
		return {
			type: CLEAR_ERROR,
			payload: {
				baseName,
				args,
			},
		};
	},
	clearErrors( baseName ) {
		return {
			type: CLEAR_ERRORS,
			payload: {
				baseName,
			},
		};
	},
};

export function createErrorStore() {
	const initialState = {
		errors: {},
		error: undefined,
	};

	function reducer( state, { type, payload } ) {
		switch ( type ) {
			case RECEIVE_ERROR: {
				const { baseName, args, error } = payload;

				if ( baseName ) {
					return {
						...state,
						errors: {
							...( state.errors || {} ),
							[ generateErrorKey( baseName, args ) ]: error,
						},
					};
				}

				// @TODO: remove once all instances of the legacy behavior have been removed.
				return { ...state, error };
			}

			case CLEAR_ERROR: {
				const { baseName, args } = payload;
				const newState = { ...state };
				if ( baseName ) {
					const key = generateErrorKey( baseName, args );
					newState.errors = { ...( state.errors || {} ) };
					delete newState.errors[ key ];
				} else {
					// @TODO: remove it once all instances of the legacy behavior have been removed.
					newState.error = undefined;
				}

				return newState;
			}

			case CLEAR_ERRORS: {
				const { baseName } = payload;
				const newState = { ...state };
				if ( baseName ) {
					newState.errors = { ...( state.errors || {} ) };
					for ( const key in Object.keys( newState.errors ) ) {
						if ( key === baseName || key.startsWith( `${ baseName }::` ) ) {
							delete newState.errors[ key ];
						}
					}
				} else {
					newState.errors = {};
					// @TODO: remove it once all instances of the legacy behavior have been removed.
					newState.error = undefined;
				}
				return newState;
			}

			default: {
				return state;
			}
		}
	}

	const controls = {};

	const resolvers = {};

	const selectors = {
		/**
		 * Retrieves the error object from state.
		 *
		 *```
		 * {
		 *   code: <String>,
		 *   message: <String>,
		 *   data: <Object>
		 * }
		 * ```
		 *
		 * @since 1.15.0
		 *
		 * @param {Object} state        Data store's state.
		 * @param {string} selectorName Selector name.
		 * @param {Array.<any>} [args]  Arguments passed to selector (default `[]`).
		 * @return {(Object|undefined)} Error object if exists, otherwise undefined.
		 */
		getErrorForSelector( state, selectorName, args = [] ) {
			invariant( selectorName, 'selectorName is required.' );
			return selectors.getError( state, selectorName, args );
		},

		/**
		 * Retrieves the error object from state.
		 *
		 *```
		 * {
		 *   code: <String>,
		 *   message: <String>,
		 *   data: <Object>
		 * }
		 * ```
		 *
		 * @since 1.15.0
		 *
		 * @param {Object} state        Data store's state.
		 * @param {string} actionName   Action name.
		 * @param {Array.<any>} [args]  Arguments passed to action (default `[]`).
		 * @return {(Object|undefined)} Error object if exists, otherwise undefined.
		 */
		getErrorForAction( state, actionName, args = [] ) {
			invariant( actionName, 'actionName is required.' );
			return selectors.getError( state, actionName, args );
		},

		/**
		 * Retrieves the error object from state.
		 *
		 *```
		 * {
		 *   code: <String>,
		 *   message: <String>,
		 *   data: <Object>
		 * }
		 * ```
		 *
		 * @since 1.15.0
		 * @private
		 *
		 * @param {Object} state        Data store's state.
		 * @param {string} [baseName]   Selector or action name.
		 * @param {Array.<any>} [args]  Arguments array.
		 * @return {(Object|undefined)} Error object if exists, otherwise undefined.
		 */
		getError( state, baseName, args ) {
			const { error, errors } = state;

			// @TODO: remove it once all instances of the legacy usage have been removed. Also make baseName required then.
			if ( ! baseName && ! args ) {
				return error;
			}

			invariant( baseName, 'baseName is required.' );

			return errors[ generateErrorKey( baseName, args ) ];
		},

		/**
		 * Retrieves all the errors from the state.
		 *
		 * @since n.e.x.t
		 *
		 * @param {Object} state Data store's state.
		 * @return {Array} Unique set of errors
		 */
		getErrors( state ) {
			const { error, errors } = state;

			const errorsSet = new Set();
			if ( undefined !== errors ) {
				const errorsValues = Object.values( errors );

				if ( Array.isArray( errorsValues ) && errorsValues.length > 0 ) {
					errorsValues.map( ( singleError ) => errorsSet.add( singleError ) );
				}
			}

			if ( undefined !== error ) {
				errorsSet.add( error );
			}

			return Array.from( errorsSet );
		},

		/**
		 * Determines whether the datastore has errors or not.
		 *
		 * @since 1.15.0
		 *
		 * @param {Object} state Data store's state.
		 * @return {boolean} TRUE if the datastore has errors, otherwise FALSE.
		 */
		hasErrors( state ) {
			return selectors.getErrors( state ).length > 0;
		},
	};

	return {
		initialState,
		actions,
		controls,
		reducer,
		resolvers,
		selectors,
	};
}<|MERGE_RESOLUTION|>--- conflicted
+++ resolved
@@ -31,12 +31,7 @@
  */
 import { stringifyObject } from '../../util';
 
-<<<<<<< HEAD
 export function generateErrorKey( baseName, args ) {
-	let key = baseName;
-=======
-function generateErrorKey( baseName, args ) {
->>>>>>> 66cfcd60
 	if ( args && Array.isArray( args ) ) {
 		const stringifiedArgs = args.map( ( item ) => {
 			return 'object' === typeof item ? stringifyObject( item ) : item;
