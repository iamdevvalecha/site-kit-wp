--- conflicted
+++ resolved
@@ -24,22 +24,9 @@
 const INITIALIZE = 'INITIALIZE';
 
 /**
-<<<<<<< HEAD
- * Collect and combine multiple objects of similar shape.
- *
- * Used to combine objects like actions, selectors, etc. for a data
- * store while ensuring no keys/action names/selector names are duplicated.
- *
- * Effectively this is an object spread, but throws an error if keys are
- * duplicated.
- *
- * @private
- * @param {Object} ...items A list of arguments, each one should be an object to combine into one.
- * @return {Object} The combined object.
- */
-=======
- * Add an initialize action to an existing object of actions.
- *
+ * Adds an initialize action to an existing object of actions.
+ *
+ * @since n.e.x.t
  * @param {Object} actions An object of actions.
  * @return {Object} The combined action object, extended with an initialize() action.
  */
@@ -50,11 +37,12 @@
 };
 
 /**
- * Add an initialize reducer handler to an existing reducer.
+ * Adds an initialize reducer handler to an existing reducer.
  *
  * Adds a reducer that resets the store to its initial state if the
  * `initialize()` action is dispatched on it.
  *
+ * @since n.e.x.t
  * @param {Object} initialState The store's default state (`INITIAL_STATE`).
  * @param {Function} reducer A single reducer to extend with an initialize() handler.
  * @return {Function} A Redux-style reducer.
@@ -75,7 +63,20 @@
 	return collectReducers( initialState, reducer, initializeReducer );
 };
 
->>>>>>> a3cb8174
+/*
+ * Collects and combines multiple objects of similar shape.
+ *
+ * Used to combine objects like actions, selectors, etc. for a data
+ * store while ensuring no keys/action names/selector names are duplicated.
+ *
+ * Effectively this is an object spread, but throws an error if keys are
+ * duplicated.
+ *
+ * @since n.e.x.t
+ * @private
+ * @param {Object} ...items A list of arguments, each one should be an object to combine into one.
+ * @return {Object} The combined object.
+ */
 export const collect = ( ...items ) => {
 	const collectedObject = items.reduce( ( acc, item ) => {
 		return { ...acc, ...item };
@@ -92,12 +93,12 @@
 };
 
 /**
-<<<<<<< HEAD
- * An initialize action.
+ * Dispatches an initialize action.
  *
  * Generic action used by all stores. Dispatching it returns the store
  * to its INITIAL_STATE.
  *
+ * @since n.e.x.t
  * @return {Object} An initialize action.
  */
 export const initializeAction = () => {
@@ -108,61 +109,37 @@
 };
 
 /**
- * Collect all actions and add an initialize action.
-=======
- * Collect all actions.
->>>>>>> a3cb8174
- *
+ * Collects all actions.
+ *
+ * @since n.e.x.t
  * @param {Object} ...args A list of objects, each containing their own actions.
  * @return {Object} The combined object.
  */
-<<<<<<< HEAD
-export const collectActions = ( ...args ) => {
-	return collect( ...args, {
-		initialize: initializeAction,
-	} );
-};
-=======
 export const collectActions = collect;
->>>>>>> a3cb8174
-
-/**
- * Collect all controls.
- *
+
+/**
+ * Collects all controls.
+ *
+ * @since n.e.x.t
  * @param {Object} ...args A list of objects, each containing their own controls.
  * @return {Object} The combined object.
  */
 export const collectControls = collect;
 
 /**
- * Collect all reducers and add an initialize reducer.
- *
- * This combines reducers and adds a reducer that resets the store to its
- * initial state if the `initialize()` action is dispatched on it.
- *
-<<<<<<< HEAD
- * @param {Object} initialState The collected store's default state (`INITIAL_STATE`).
- * @param {Array} reducers An array of reducer functions, each combined with each other.
- * @return {Function} A Redux-style reducer.
- */
-export const collectReducers = ( initialState, reducers ) => {
-	const initializeReducer = ( state, action ) => {
-		switch ( action.type ) {
-			case INITIALIZE: {
-				return { ...initialState };
-			}
-=======
+ * Collects all reducers and (optionally) provides initial state.
+ *
  * If the first argument passed is not a function, it will be used as the
  * combined reducer's `INITIAL_STATE`.
  *
+ * @since n.e.x.t
  * @param {Object} initialState? The combined reducer's `INITIAL_STATE`. Only used when first argument is not a function.
- * @param {Function} ...args A list of reducers, each containing their own controls.
+ * @param {...Object|Function} args A list of reducers. If the first argument is not a function, it will be used as the combined reducer's `INITIAL_STATE`.
  * @return {Function} A Redux-style reducer.
  */
 export const collectReducers = ( ...args ) => {
 	const reducers = [ ...args ];
 	let initialState;
->>>>>>> a3cb8174
 
 	if ( typeof reducers[ 0 ] !== 'function' ) {
 		initialState = reducers.shift();
@@ -176,39 +153,39 @@
 };
 
 /**
- * Collect all resolvers.
- *
+ * Collects all resolvers.
+ *
+ * @since n.e.x.t
  * @param {Object} ...args A list of objects, each containing their own resolvers.
  * @return {Object} The combined object.
  */
 export const collectResolvers = collect;
 
 /**
- * Collect all selectors.
- *
+ * Collects all selectors.
+ *
+ * @since n.e.x.t
  * @param {Object} ...args A list of objects, each containing their own selectors.
  * @return {Object} The combined object.
  */
 export const collectSelectors = collect;
 
 /**
- * Collect all state values.
+ * Collects all state values.
  *
  * @param {Object} ...args A list of objects, each containing their own state values.
  * @return {Object} The combined object.
  */
 export const collectState = collect;
 
-<<<<<<< HEAD
-/**
- * Find all duplicate items in an array and return them.
- *
+/**
+ * Finds all duplicate items in an array and return them.
+ *
+ * @since n.e.x.t
  * @private
  * @param {Array} array Any array.
  * @return {Array} All values in the input array that were duplicated.
  */
-=======
->>>>>>> a3cb8174
 const findDuplicates = ( array ) => {
 	const duplicates = [];
 	const counts = {};
@@ -222,14 +199,4 @@
 	}
 
 	return duplicates;
-<<<<<<< HEAD
-=======
-};
-
-export const initializeAction = () => {
-	return {
-		payload: {},
-		type: INITIALIZE,
-	};
->>>>>>> a3cb8174
 };