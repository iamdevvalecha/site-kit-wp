--- conflicted
+++ resolved
@@ -133,7 +133,7 @@
 		[ isFetching ]: {},
 	};
 
-	function *fetchGenerator( params ) {
+	function *fetchGenerator( params, args ) {
 		let response;
 		let error;
 
@@ -142,13 +142,18 @@
 			type: START_FETCH,
 		};
 
+		const registry = yield Data.commonActions.getRegistry();
+		const { clearError } = registry ? registry.dispatch( storeName ) : {};
+		if ( clearError ) {
+			yield clearError( baseName, args );
+		}
+
 		try {
 			response = yield {
 				payload: { params },
 				type: FETCH,
 			};
 
-<<<<<<< HEAD
 			yield actions[ receiveCreator ]( response, params );
 
 			yield {
@@ -157,22 +162,17 @@
 			};
 		} catch ( e ) {
 			error = e;
-=======
-			const registry = yield Data.commonActions.getRegistry();
-			const { clearError } = registry ? registry.dispatch( storeName ) : {};
-			if ( clearError ) {
-				yield clearError( baseName, args );
-			}
-
-			try {
-				response = yield {
-					payload: { params },
-					type: FETCH,
-				};
->>>>>>> 1c9f1394
+
+			const { receiveError } = registry ? registry.dispatch( storeName ) : {};
+			if ( receiveError ) {
+				yield receiveError( error, baseName, args );
+
+				// @TODO: Remove the following once all instances of the legacy behavior have been removed.
+				yield receiveError( error );
+			}
 
 			yield {
-				payload: { error, params },
+				payload: { params },
 				type: CATCH_FETCH,
 			};
 		}
@@ -180,32 +180,16 @@
 		return { response, error };
 	}
 
-<<<<<<< HEAD
 	const actions = {
 		[ fetchCreator ]( ...args ) {
 			const params = argsToParams( ...args );
 			// In order for params validation to throw an error as expected,
 			// this function cannot be a generator.
 			validateParams( params );
-=======
-				const { receiveError } = registry ? registry.dispatch( storeName ) : {};
-				if ( receiveError ) {
-					yield receiveError( error, baseName, args );
-
-					// @TODO: Remove the following once all instances of the legacy behavior have been removed.
-					yield receiveError( error );
-				}
-
-				yield {
-					payload: { params },
-					type: CATCH_FETCH,
-				};
-			}
->>>>>>> 1c9f1394
 
 			// The normal fetch action generator is invoked as the return here
 			// to preserve asynchronous behavior without registering another action creator.
-			return fetchGenerator( params );
+			return fetchGenerator( params, args );
 		},
 
 		[ receiveCreator ]( response, params ) {
