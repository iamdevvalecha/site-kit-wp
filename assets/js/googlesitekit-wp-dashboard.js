/**
 * WPDashboard component.
 *
 * Site Kit by Google, Copyright 2019 Google LLC
 *
 * Licensed under the Apache License, Version 2.0 (the "License");
 * you may not use this file except in compliance with the License.
 * You may obtain a copy of the License at
 *
 *     https://www.apache.org/licenses/LICENSE-2.0
 *
 * Unless required by applicable law or agreed to in writing, software
 * distributed under the License is distributed on an "AS IS" BASIS,
 * WITHOUT WARRANTIES OR CONDITIONS OF ANY KIND, either express or implied.
 * See the License for the specific language governing permissions and
 * limitations under the License.
 */
<<<<<<< HEAD
=======
/* eslint camelcase:[0] */

/**
 * External dependencies
 */
import Notification from 'GoogleComponents/notifications/notification';
import { loadTranslations } from 'GoogleUtil';
import 'GoogleModules';
>>>>>>> 9d204cc9

/**
 * WordPress dependencies
 */
import domReady from '@wordpress/dom-ready';
import { doAction } from '@wordpress/hooks';
import { Component, render } from '@wordpress/element';

/**
 * Internal dependencies
 */
// Load the data module.
// eslint-disable-next-line @wordpress/dependency-group
import 'GoogleComponents/data';
import ErrorHandler from 'GoogleComponents/ErrorHandler';
import WPDashboardMain from './components/wp-dashboard/wp-dashboard-main';

class GoogleSitekitWPDashboard extends Component {
	constructor( props ) {
		super( props );

		this.state = {
			hasError: false,
		};
	}

	render() {
<<<<<<< HEAD
		return (
			<ErrorHandler>
				<WPDashboardMain />
			</ErrorHandler>
		);
=======
		const {
			hasError,
			error,
			info,
		} = this.state;

		if ( hasError ) {
			return <Notification
				id={ 'googlesitekit-error' }
				key={ 'googlesitekit-error' }
				title={ error.message }
				description={ info.componentStack }
				dismiss={ '' }
				isDismissable={ false }
				format="small"
				type="win-error"
			/>;
		}
		return <WPDashboardMain />;
>>>>>>> 9d204cc9
	}
}

// Initialize the app once the DOM is ready.
domReady( () => {
	const renderTarget = document.getElementById( 'js-googlesitekit-wp-dashboard' );

	if ( renderTarget ) {
		loadTranslations();

		render( <GoogleSitekitWPDashboard />, renderTarget );

		/**
		 * Action triggered when the WP Dashboard App is loaded.
	 	*/
		doAction( 'googlesitekit.moduleLoaded', 'WPDashboard' );
	}
} );<|MERGE_RESOLUTION|>--- conflicted
+++ resolved
@@ -15,17 +15,13 @@
  * See the License for the specific language governing permissions and
  * limitations under the License.
  */
-<<<<<<< HEAD
-=======
 /* eslint camelcase:[0] */
 
 /**
  * External dependencies
  */
-import Notification from 'GoogleComponents/notifications/notification';
 import { loadTranslations } from 'GoogleUtil';
 import 'GoogleModules';
->>>>>>> 9d204cc9
 
 /**
  * WordPress dependencies
@@ -44,42 +40,12 @@
 import WPDashboardMain from './components/wp-dashboard/wp-dashboard-main';
 
 class GoogleSitekitWPDashboard extends Component {
-	constructor( props ) {
-		super( props );
-
-		this.state = {
-			hasError: false,
-		};
-	}
-
 	render() {
-<<<<<<< HEAD
 		return (
 			<ErrorHandler>
 				<WPDashboardMain />
 			</ErrorHandler>
 		);
-=======
-		const {
-			hasError,
-			error,
-			info,
-		} = this.state;
-
-		if ( hasError ) {
-			return <Notification
-				id={ 'googlesitekit-error' }
-				key={ 'googlesitekit-error' }
-				title={ error.message }
-				description={ info.componentStack }
-				dismiss={ '' }
-				isDismissable={ false }
-				format="small"
-				type="win-error"
-			/>;
-		}
-		return <WPDashboardMain />;
->>>>>>> 9d204cc9
 	}
 }
 
