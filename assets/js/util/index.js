--- conflicted
+++ resolved
@@ -648,71 +648,6 @@
 	}
 };
 
-<<<<<<< HEAD
-=======
-/**
- * Set Cache to Browser Storage.
- *
- * @param {string} cacheType Browser storage.
- * @param {string} cacheKey  Cache key.
- * @param {*}      cacheData Cache data to store.
- * @return {boolean}
- */
-export const setCache = ( cacheType, cacheKey, cacheData ) => {
-	if ( 0 > indexOf( [ 'localStorage', 'sessionStorage' ], cacheType ) ) {
-		return;
-	}
-
-	if ( ! storageAvailable( cacheType ) ) {
-		return;
-	}
-
-	window[ cacheType ].setItem( cacheKey, cacheData );
-
-	return true;
-};
-
-/**
- * Get Cache from Browser Storage.
- *
- * @param {string} cacheType Browser storage.
- * @param {string} cacheKey  Cache key.
- * @return {*}
- */
-export const getCache = ( cacheType, cacheKey ) => {
-	if ( 0 > indexOf( [ 'localStorage', 'sessionStorage' ], cacheType ) ) {
-		return;
-	}
-
-	if ( ! storageAvailable( cacheType ) ) {
-		return;
-	}
-
-	return window[ cacheType ].getItem( cacheKey );
-};
-
-/**
- * Delete Cache from Browser Storage.
- *
- * @param {string} cacheType Browser storage.
- * @param {string} cacheKey  Cache key.
- * @return {*}
- */
-export const deleteCache = ( cacheType, cacheKey ) => {
-	if ( 0 > indexOf( [ 'localStorage', 'sessionStorage' ], cacheType ) ) {
-		return;
-	}
-
-	if ( ! storageAvailable( cacheType ) ) {
-		return;
-	}
-
-	window[ cacheType ].removeItem( cacheKey );
-
-	return true;
-};
-
->>>>>>> b225df85
 export const findTagInHtmlContent = ( html, module ) => {
 	let existingTag = false;
 
@@ -735,13 +670,8 @@
 	try {
 		let tagFound = data.getCache( module + '::existingTag', 300 );
 
-<<<<<<< HEAD
 		if ( 'undefined' === typeof tagFound ) {
-			const html = await fetch( `${googlesitekit.admin.homeURL}?tagverify=1&timestamp=${Date.now()}` ).then( res => {
-=======
-		if ( false === tagFound ) {
 			const html = await fetch( `${ googlesitekit.admin.homeURL }?tagverify=1&timestamp=${ Date.now() }` ).then( ( res ) => {
->>>>>>> b225df85
 				return res.text();
 			} );
 
