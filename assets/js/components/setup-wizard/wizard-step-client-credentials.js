--- conflicted
+++ resolved
@@ -64,26 +64,12 @@
 
 		// Double check isSiteKitConnected.
 		if ( ! isSiteKitConnected ) {
-<<<<<<< HEAD
-			( async () => {
-				let response;
-				try {
-					response = await data.get( 'core', 'site', 'credentials' );
-				} catch ( e ) { // eslint-disable-line no-empty
-				}
-				if ( response ) {
-					googlesitekit.setup.isSiteKitConnected = true;
-					siteConnectedSetup( true );
-				}
-			} )();
-=======
 			const response = await data.get( 'core', 'site', 'credentials' );
 
 			if ( response && response.oauth2_client_id && response.oauth2_client_secret ) {
 				googlesitekit.setup.isSiteKitConnected = true;
 				siteConnectedSetup( true );
 			}
->>>>>>> 23b918f4
 		}
 	}
 
