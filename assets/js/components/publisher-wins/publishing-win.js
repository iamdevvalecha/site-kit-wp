/**
 * publishingWin function.
 *
 * Site Kit by Google, Copyright 2019 Google LLC
 *
 * Licensed under the Apache License, Version 2.0 (the "License");
 * you may not use this file except in compliance with the License.
 * You may obtain a copy of the License at
 *
 *     https://www.apache.org/licenses/LICENSE-2.0
 *
 * Unless required by applicable law or agreed to in writing, software
 * distributed under the License is distributed on an "AS IS" BASIS,
 * WITHOUT WARRANTIES OR CONDITIONS OF ANY KIND, either express or implied.
 * See the License for the specific language governing permissions and
 * limitations under the License.
 */

/**
 * WordPress dependencies
 */
<<<<<<< HEAD
import { extractSearchConsoleDashboardData } from 'GoogleModules/search-console/dashboard/util';
import { readableLargeNumber, getModulesData } from 'GoogleUtil';
=======
import { __ } from '@wordpress/i18n';
>>>>>>> e83315c6

/**
 * Internal dependencies
 */
import { extractSearchConsoleDashboardData } from '../../modules/search-console/dashboard/util';
import { readableLargeNumber } from '../../util';

const publishingWin = ( data, id ) => {
	const showNotification = 5 === parseInt( global.googlesitekit.admin.newSitePosts, 10 );

	if ( ! showNotification ) {
		return false;
	}

	let message = __( 'That’s out of this world.', 'google-site-kit' );
	let dataBlocks = [];

	const modulesData = getModulesData();
	if ( modulesData[ 'search-console' ] && modulesData[ 'search-console' ].active && data ) {
		const processedData = extractSearchConsoleDashboardData( data );

		const {
			totalClicks,
			totalImpressions,
			averageCTR,
		} = processedData;

		dataBlocks = [
			{
				title: __( 'Total Impressions', 'google-site-kit' ),
				datapoint: readableLargeNumber( totalImpressions ),
				datapointUnit: '',
			},
			{
				title: __( 'Total Clicks', 'google-site-kit' ),
				datapoint: readableLargeNumber( totalClicks ),
				datapointUnit: '',
			},
			{
				title: __( 'Average CTR', 'google-site-kit' ),
				datapoint: averageCTR,
				datapointUnit: '%',
			},
		];

		message = __( 'That’s out of this world. Here are the combined stats for your posts', 'google-site-kit' );
	}

	return {
		id,
		title: __( 'Congrats on five published posts', 'google-site-kit' ),
		description: message,
		format: 'large',
		winImage: `${ global.googlesitekit.admin.assetsRoot }images/rocket.png`,
		blockData: dataBlocks,
		type: 'win-stats',
		showOnce: true,
	};
};

export default publishingWin;<|MERGE_RESOLUTION|>--- conflicted
+++ resolved
@@ -19,18 +19,13 @@
 /**
  * WordPress dependencies
  */
-<<<<<<< HEAD
-import { extractSearchConsoleDashboardData } from 'GoogleModules/search-console/dashboard/util';
-import { readableLargeNumber, getModulesData } from 'GoogleUtil';
-=======
 import { __ } from '@wordpress/i18n';
->>>>>>> e83315c6
 
 /**
  * Internal dependencies
  */
 import { extractSearchConsoleDashboardData } from '../../modules/search-console/dashboard/util';
-import { readableLargeNumber } from '../../util';
+import { readableLargeNumber, getModulesData } from '../../util';
 
 const publishingWin = ( data, id ) => {
 	const showNotification = 5 === parseInt( global.googlesitekit.admin.newSitePosts, 10 );
