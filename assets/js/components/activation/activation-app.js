--- conflicted
+++ resolved
@@ -29,16 +29,10 @@
 import { trackEvent } from '../../util';
 import { ActivationMain } from './activation-main';
 import NotificationCounter from '../legacy-notifications/notification-counter';
-<<<<<<< HEAD
-import { STORE_NAME as CORE_SITE } from '../../googlesitekit/datastore/site/constants';
-import { STORE_NAME as CORE_USER, PERMISSION_VIEW_DASHBOARD } from '../../googlesitekit/datastore/user/constants';
-import { STORE_NAME as CORE_LOCATION } from '../../googlesitekit/datastore/location/constants';
-const { useSelect, useDispatch } = Data;
-=======
 import { CORE_SITE } from '../../googlesitekit/datastore/site/constants';
 import { CORE_USER, PERMISSION_VIEW_DASHBOARD } from '../../googlesitekit/datastore/user/constants';
-const { useSelect } = Data;
->>>>>>> 026f7d3e
+import { CORE_LOCATION } from '../../googlesitekit/datastore/location/constants';
+const { useSelect, useDispatch } = Data;
 
 export function ActivationApp() {
 	const { navigateTo } = useDispatch( CORE_LOCATION );
