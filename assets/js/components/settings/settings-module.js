--- conflicted
+++ resolved
@@ -339,60 +339,6 @@
 									</span>
 								</p>
 							</div>
-<<<<<<< HEAD
-						</button>
-						<div
-							className={ classnames(
-								'googlesitekit-settings-module__content',
-								{ 'googlesitekit-settings-module__content--open': isOpen }
-							) }
-							id={ `googlesitekit-settings-module__content--${ slug }` }
-							role="tabpanel"
-							aria-hidden={ ! isOpen }
-							aria-labelledby={ `googlesitekit-settings-module__header--${ slug }` }
-						>
-							<Grid>
-								<Row>
-									<Cell size={ 12 }>
-										<SettingsRenderer
-											slug={ slug }
-											isEditing={ isEditing[ moduleKey ] }
-											isOpen={ isOpen }
-										/>
-									</Cell>
-								</Row>
-							</Grid>
-							<footer className="googlesitekit-settings-module__footer">
-								<div className="mdc-layout-grid">
-									<div className="mdc-layout-grid__inner">
-										<div className="
-											mdc-layout-grid__cell
-											mdc-layout-grid__cell--span-6-desktop
-											mdc-layout-grid__cell--span-8-tablet
-											mdc-layout-grid__cell--span-4-phone
-										">
-											{ isEditing[ moduleKey ] || isSavingModule ? (
-												<Fragment>
-													<Button
-														onClick={ () => handleEdit( slug, buttonActionName, buttonAction ) }
-														disabled={ isSavingModule || ! canSubmitChanges }
-														id={ hasSettings && setupComplete ? `confirm-changes-${ slug }` : `close-${ slug }` }
-													>
-														{ buttonText }
-													</Button>
-													<Spinner isSaving={ isSavingModule } />
-													{ hasSettings &&
-													<Link
-														className="googlesitekit-settings-module__footer-cancel"
-														onClick={ () => handleEdit( slug, 'cancel' ) }
-														inherit
-													>
-														{ __( 'Cancel', 'google-site-kit' ) }
-													</Link>
-													}
-												</Fragment>
-											) : ( hasSettings &&
-=======
 						</div>
 					</div>
 				</button>
@@ -437,7 +383,6 @@
 											</Button>
 											<Spinner isSaving={ isSavingModule } />
 											{ hasSettings &&
->>>>>>> 876fb884
 											<Link
 												className="googlesitekit-settings-module__footer-cancel"
 												onClick={ this.handleCancel }
@@ -447,7 +392,7 @@
 											</Link>
 											}
 										</Fragment>
-									) : ( ( hasSettings || ! autoActivate ) &&
+									) : ( hasSettings &&
 									<Link
 										className="googlesitekit-settings-module__edit-button"
 										onClick={ this.handleEdit }
