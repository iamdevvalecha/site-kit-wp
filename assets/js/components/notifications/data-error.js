/* eslint-disable sitekit/camelcase-acronyms */
/**
 * getDataErrorComponent function.
 *
 * Site Kit by Google, Copyright 2019 Google LLC
 *
 * Licensed under the Apache License, Version 2.0 (the "License");
 * you may not use this file except in compliance with the License.
 * You may obtain a copy of the License at
 *
 *     https://www.apache.org/licenses/LICENSE-2.0
 *
 * Unless required by applicable law or agreed to in writing, software
 * distributed under the License is distributed on an "AS IS" BASIS,
 * WITHOUT WARRANTIES OR CONDITIONS OF ANY KIND, either express or implied.
 * See the License for the specific language governing permissions and
 * limitations under the License.
 */

/**
 * WordPress dependencies
 */
import { __, sprintf } from '@wordpress/i18n';

/**
 * Internal dependencies
 */
import { showErrorNotification, getModulesData } from '../../util';
import { isInsufficientPermissionsError } from '../../util/errors';
import { getInsufficientPermissionsErrorDescription } from '../../util/insufficient-permissions-error-description';
import ErrorText from '../error-text';
import CTA from './cta';
import ctaWrapper from './cta-wrapper';
import InvalidCredentialsWarning from './invalid-credentials-warning';

/**
 * Creates a CTA component when there's a data error. Different wrapper HTML is needed depending on where the CTA gets output, which is determined by the inGrid, fullWidth, and createGrid parameters.
 *
 * @param {string}  moduleSlug   Module slug.
 * @param {string}  errorMessage Description of error.
 * @param {boolean} inGrid       Creates layout to fit within an existing grid with 'cell' classes. Default is half-width grid cells. Default: false.
 * @param {boolean} fullWidth    Creates layout with 'cell--span-12' to be full width. Default: false.
 * @param {boolean} createGrid   Adds a full grid layout with padding. Default: false.
 * @param {Object}  errorObj     Error related data.
 * @return {WPElement} CTA component with data error message.
 */
function getDataErrorComponent( moduleSlug, errorMessage, inGrid = false, fullWidth = false, createGrid = false, errorObj = {} ) {
	const modulesData = getModulesData();
	const module = modulesData[ moduleSlug ];

	/* translators: %s: module name */
	let title = sprintf( __( 'Data error in %s', 'google-site-kit' ), module?.name );
	let message = errorMessage;

	if ( isInsufficientPermissionsError( errorObj ) ) {
		/* translators: %s: module name */
		title = sprintf( __( 'Insufficient permissions in %s', 'google-site-kit' ), module?.name );
		message = getInsufficientPermissionsErrorDescription( message, module );
	}

<<<<<<< HEAD
	const reconnectUrl = errorObj?.data?.reconnectURL;
	const description = reconnectUrl ? <ErrorText message={ message } reconnectURL={ reconnectUrl } /> : message;
=======
	const reconnectURL = errorObj?.data?.reconnectURL;
	const description = reconnectURL ? <ErrorText message={ message } reconnectURL={ reconnectURL } /> : message;
>>>>>>> 399b6529
	const cta = <CTA title={ title } description={ description } error />;

	// This is to handle token expired error specifically.
	if ( 'Invalid Credentials' === errorMessage ) {
		showErrorNotification( InvalidCredentialsWarning );
	}

	return ctaWrapper( cta, inGrid, fullWidth, createGrid );
}

export default getDataErrorComponent;<|MERGE_RESOLUTION|>--- conflicted
+++ resolved
@@ -58,13 +58,8 @@
 		message = getInsufficientPermissionsErrorDescription( message, module );
 	}
 
-<<<<<<< HEAD
-	const reconnectUrl = errorObj?.data?.reconnectURL;
-	const description = reconnectUrl ? <ErrorText message={ message } reconnectURL={ reconnectUrl } /> : message;
-=======
 	const reconnectURL = errorObj?.data?.reconnectURL;
 	const description = reconnectURL ? <ErrorText message={ message } reconnectURL={ reconnectURL } /> : message;
->>>>>>> 399b6529
 	const cta = <CTA title={ title } description={ description } error />;
 
 	// This is to handle token expired error specifically.
