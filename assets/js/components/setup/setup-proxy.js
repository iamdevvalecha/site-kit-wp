/**
 * Setup component.
 *
 * Site Kit by Google, Copyright 2019 Google LLC
 *
 * Licensed under the Apache License, Version 2.0 (the "License");
 * you may not use this file except in compliance with the License.
 * You may obtain a copy of the License at
 *
 *     https://www.apache.org/licenses/LICENSE-2.0
 *
 * Unless required by applicable law or agreed to in writing, software
 * distributed under the License is distributed on an "AS IS" BASIS,
 * WITHOUT WARRANTIES OR CONDITIONS OF ANY KIND, either express or implied.
 * See the License for the specific language governing permissions and
 * limitations under the License.
 */

/**
 * External dependencies
 */
import punycode from 'punycode';
import classnames from 'classnames';

/**
 * WordPress dependencies
 */
import { Fragment, useCallback } from '@wordpress/element';
import { __, sprintf } from '@wordpress/i18n';
import { getQueryArg } from '@wordpress/url';

/**
 * Internal dependencies
 */
import Data from 'googlesitekit-data';
import PersonWalking from '../../../svg/person-walking.svg';
import { trackEvent } from '../../util';
<<<<<<< HEAD
import Header from '../header';
import Button from '../Button';
=======
import Header from '../Header';
import Button from '../button';
>>>>>>> e1bd73a7
import ResetButton from '../reset-button';
import Layout from '../layout/layout';
import Notification from '../notifications/notification';
import OptIn from '../optin';
import CompatibilityChecks from './compatibility-checks';
import { STORE_NAME as CORE_SITE } from '../../googlesitekit/datastore/site/constants';
import { STORE_NAME as CORE_USER, DISCONNECTED_REASON_CONNECTED_URL_MISMATCH } from '../../googlesitekit/datastore/user/constants';
const { useSelect } = Data;

function SetupUsingProxy() {
	const {
		isSecondAdmin,
		isResettable,
		siteURL,
		proxySetupURL,
		disconnectedReason,
	} = useSelect( ( select ) => {
		const site = select( CORE_SITE );
		const user = select( CORE_USER );

		return {
			isSecondAdmin: site.hasConnectedAdmins(),
			isResettable: site.isResettable(),
			siteURL: site.getReferenceSiteURL(),
			proxySetupURL: site.getProxySetupURL(),
			disconnectedReason: user.getDisconnectedReason(),
		};
	} );

	const onButtonClick = useCallback( async ( event ) => {
		event.preventDefault();
		await trackEvent( 'plugin_setup', 'proxy_start_setup_landing_page' );
		global.location.assign( proxySetupURL );
	}, [ proxySetupURL ] );

	// @TODO: this needs to be migrated to the core/site datastore in the future
	const { errorMessage } = global._googlesitekitLegacyData.setup;

	let title;
	let description;

	if ( 'revoked' === getQueryArg( location.href, 'googlesitekit_context' ) ) {
		title = sprintf(
			/* translators: %s is the site's hostname. (e.g. example.com) */
			__( 'You revoked access to Site Kit for %s', 'google-site-kit' ),
			punycode.toUnicode( ( new URL( siteURL ) ).hostname )
		);
		description = __( 'Site Kit will no longer have access to your account. If you’d like to reconnect Site Kit, click "Sign in with Google" below to generate new credentials.', 'google-site-kit' );
	} else if ( isSecondAdmin ) {
		title = __( 'Connect your Google account to Site Kit', 'google-site-kit' );
		description = __( 'Site Kit has already been configured by another admin of this site. To use Site Kit as well, sign in with your Google account which has access to Google services for this site (e.g. Google Analytics). Once you complete the 3 setup steps, you’ll see stats from all activated Google products.', 'google-site-kit' );
	} else if ( DISCONNECTED_REASON_CONNECTED_URL_MISMATCH === disconnectedReason ) {
		title = __( 'Reconnect Site Kit', 'google-site-kit' );
		description = __( `Looks like the URL of your site has changed. In order to continue using Site Kit, you'll need to reconnect, so that your plugin settings are updated with the new URL.`, 'google-site-kit' );
	} else {
		title = __( 'Set up Site Kit', 'google-site-kit' );
		description = __( 'Get insights about how people find and use your site, how to improve and monetize your content, directly in your WordPress dashboard', 'google-site-kit' );
	}

	return (
		<Fragment>
			<Header />
			{ errorMessage && (
				<Notification
					id="setup_error"
					type="win-error"
					title={ __( 'Oops! There was a problem during set up. Please try again.', 'google-site-kit' ) }
					description={ errorMessage }
					isDismissable={ false }
				/>
			) }
			{ getQueryArg( location.href, 'notification' ) === 'reset_success' && (
				<Notification
					id="reset_success"
					title={ __( 'Site Kit by Google was successfully reset.', 'google-site-kit' ) }
					isDismissable={ false }
				/>
			) }
			<div className="googlesitekit-wizard">
				<div className="mdc-layout-grid">
					<div className="mdc-layout-grid__inner">
						<div className="mdc-layout-grid__cell mdc-layout-grid__cell--span-12">
							<Layout>
								<section className="googlesitekit-wizard-progress">
									<div className="googlesitekit-setup__footer">
										<div className="mdc-layout-grid">
											<div className={ classnames(
												'mdc-layout-grid__inner',
												{
													'googlesitekit-setup__content': featureFlags.userInput.enabled,
												}
											) }>
												{ featureFlags.userInput.enabled && (
													<div
														className="
															googlesitekit-setup__icon
															mdc-layout-grid__cell
															mdc-layout-grid__cell--span-12-tablet
															mdc-layout-grid__cell--span-6-desktop
														"
													>
														<PersonWalking width="570" height="337" />
													</div>
												) }

												<div
													className={ classnames(
														'mdc-layout-grid__cell',
														'mdc-layout-grid__cell--span-12-tablet',
														{
															'mdc-layout-grid__cell--span-6-desktop': featureFlags.userInput.enabled,
															'mdc-layout-grid__cell--span-12-desktop': ! featureFlags.userInput.enabled,
														}
													) }
												>
													<h1 className="googlesitekit-setup__title">
														{ title }
													</h1>

													<p className="googlesitekit-setup__description">
														{ description }
													</p>

													<CompatibilityChecks>
														{ ( { complete, inProgressFeedback, CTAFeedback } ) => (
															<Fragment>
																{ CTAFeedback }

																<OptIn optinAction="analytics_optin_setup_fallback" />

																<div className="googlesitekit-start-setup-wrap">
																	<Button
																		className="googlesitekit-start-setup"
																		href={ proxySetupURL }
																		onClick={ onButtonClick }
																		disabled={ ! complete }
																	>
																		{ __( 'Sign in with Google', 'google-site-kit' ) }
																	</Button>
																	{ inProgressFeedback }
																	{ ! isSecondAdmin && isResettable && <ResetButton /> }
																</div>
															</Fragment>
														) }
													</CompatibilityChecks>
												</div>
											</div>
										</div>
									</div>
								</section>
							</Layout>
						</div>
					</div>
				</div>
			</div>
		</Fragment>
	);
}

export default SetupUsingProxy;<|MERGE_RESOLUTION|>--- conflicted
+++ resolved
@@ -35,13 +35,8 @@
 import Data from 'googlesitekit-data';
 import PersonWalking from '../../../svg/person-walking.svg';
 import { trackEvent } from '../../util';
-<<<<<<< HEAD
-import Header from '../header';
+import Header from '../Header';
 import Button from '../Button';
-=======
-import Header from '../Header';
-import Button from '../button';
->>>>>>> e1bd73a7
 import ResetButton from '../reset-button';
 import Layout from '../layout/layout';
 import Notification from '../notifications/notification';
