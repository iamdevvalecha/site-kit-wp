/**
 * DashboardSummaryWidget component.
 *
 * Site Kit by Google, Copyright 2020 Google LLC
 *
 * Licensed under the Apache License, Version 2.0 (the "License");
 * you may not use this file except in compliance with the License.
 * You may obtain a copy of the License at
 *
 *     https://www.apache.org/licenses/LICENSE-2.0
 *
 * Unless required by applicable law or agreed to in writing, software
 * distributed under the License is distributed on an "AS IS" BASIS,
 * WITHOUT WARRANTIES OR CONDITIONS OF ANY KIND, either express or implied.
 * See the License for the specific language governing permissions and
 * limitations under the License.
 */

/**
 * WordPress dependencies
 */
import { __, _x } from '@wordpress/i18n';

/**
 * Internal dependencies
 */
import Data from 'googlesitekit-data';
import Widgets from 'googlesitekit-widgets';
import { STORE_NAME } from '../../datastore/constants';
import { STORE_NAME as CORE_USER } from '../../../../googlesitekit/datastore/user/constants';
<<<<<<< HEAD
import { isZeroReport, reduceAdSenseData } from '../../util';
import { readableLargeNumber, extractForSparkline, getSiteKitAdminURL } from '../../../../util';
=======
import { reduceAdSenseData } from '../../util';
import { readableLargeNumber, getSiteKitAdminURL } from '../../../../util';
import extractForSparkline from '../../../../util/extract-for-sparkline';
>>>>>>> 02889be5
import whenActive from '../../../../util/when-active';
import PreviewBlock from '../../../../components/PreviewBlock';
import DataBlock from '../../../../components/data-block';
import Sparkline from '../../../../components/Sparkline';
import ReportError from '../../../../components/ReportError';
import ReportZero from '../../../../components/ReportZero';

const { useSelect } = Data;
const { Widget } = Widgets.components;

function DashboardSummaryWidget() {
	const {
		error,
		loading,
		today,
		period,
		daily,
	} = useSelect( ( select ) => {
		const store = select( STORE_NAME );
		const metrics = [ 'EARNINGS', 'PAGE_VIEWS_RPM', 'IMPRESSIONS' ];

		const todayArgs = {
			dateRange: 'today',
			metrics,
		};

		const periodArgs = {
			dateRange: select( CORE_USER ).getDateRange(),
			metrics,
		};

		const dailyArgs = {
			dateRange: 'this-month',
			metrics,
			dimensions: [ 'DATE' ],
		};

		return {
			error: store.getErrorForSelector( 'getReport', [ todayArgs ] ) || store.getErrorForSelector( 'getReport', [ periodArgs ] ) || store.getErrorForSelector( 'getReport', [ dailyArgs ] ),
			loading: store.isResolving( 'getReport', [ todayArgs ] ) || store.isResolving( 'getReport', [ periodArgs ] ) || store.isResolving( 'getReport', [ dailyArgs ] ),
			today: store.getReport( todayArgs ),
			period: store.getReport( periodArgs ),
			daily: store.getReport( dailyArgs ),
		};
	} );

	if ( loading ) {
		return <PreviewBlock width="100%" height="276px" />;
	}

	if ( error ) {
		return <ReportError moduleSlug="adsense" error={ error } />;
	}

<<<<<<< HEAD
	if ( isZeroReport( today ) && isZeroReport( period ) && isZeroReport( daily ) ) {
		return getNoDataComponent( __( 'AdSense', 'google-site-kit' ) );
=======
	if ( ! today?.totals && ! period?.totals && ! daily?.totals ) {
		return <ReportZero moduleSlug="adsense" />;
>>>>>>> 02889be5
	}

	const processedData = reduceAdSenseData( daily.rows );
	const href = getSiteKitAdminURL( 'googlesitekit-module-adsense', {} );

	const currencyHeader = period.headers.find( ( header ) => null !== header.currency && 0 < header.currency.length );
	const currencyCode = currencyHeader ? currencyHeader.currency : false;

	return (
		<Widget
			slug="adsenseSummary"
			className="googlesitekit-dashboard-adsense-stats mdc-layout-grid"
		>
			<div className="mdc-layout-grid__inner">
				<div className="mdc-layout-grid__cell mdc-layout-grid__cell--span-12">
					<DataBlock
						className="overview-adsense-rpm"
						title={ __( 'RPM', 'google-site-kit' ) }
						datapoint={ readableLargeNumber( period.totals[ 1 ], currencyCode ) }
						source={ {
							name: _x( 'AdSense', 'Service name', 'google-site-kit' ),
							link: href,
						} }
						sparkline={ daily &&
							<Sparkline
								data={ extractForSparkline( processedData.dataMap, 2 ) }
								change={ 1 }
								loadSmall={ false }
							/>
						}
						context="compact"
					/>
				</div>

				<div className="mdc-layout-grid__cell mdc-layout-grid__cell--span-12">
					<DataBlock
						className="overview-adsense-earnings"
						title={ __( 'Total Earnings', 'google-site-kit' ) }
						datapoint={ readableLargeNumber( period.totals[ 0 ], currencyCode ) }
						source={ {
							name: _x( 'AdSense', 'Service name', 'google-site-kit' ),
							link: href,
						} }
						change={ today.totals[ 0 ] }
						changeDataUnit={ currencyCode }
						sparkline={ daily &&
							<Sparkline
								data={ extractForSparkline( processedData.dataMap, 1 ) }
								change={ 1 }
								loadSmall={ false }
							/>
						}
						context="compact"
					/>
				</div>

				<div className="mdc-layout-grid__cell mdc-layout-grid__cell--span-12">
					<DataBlock
						className="overview-adsense-impressions"
						title={ __( 'Ad Impressions', 'google-site-kit' ) }
						datapoint={ readableLargeNumber( period.totals[ 2 ] ) }
						source={ {
							name: _x( 'AdSense', 'Service name', 'google-site-kit' ),
							link: href,
						} }
						sparkline={ daily &&
							<Sparkline
								data={ extractForSparkline( processedData.dataMap, 3 ) }
								change={ 1 }
								loadSmall={ false }
							/>
						}
						context="compact"
					/>
				</div>
			</div>
		</Widget>
	);
}

// export default DashboardSummaryWidget;
export default whenActive( { moduleName: 'adsense' } )( DashboardSummaryWidget );<|MERGE_RESOLUTION|>--- conflicted
+++ resolved
@@ -28,14 +28,9 @@
 import Widgets from 'googlesitekit-widgets';
 import { STORE_NAME } from '../../datastore/constants';
 import { STORE_NAME as CORE_USER } from '../../../../googlesitekit/datastore/user/constants';
-<<<<<<< HEAD
 import { isZeroReport, reduceAdSenseData } from '../../util';
-import { readableLargeNumber, extractForSparkline, getSiteKitAdminURL } from '../../../../util';
-=======
-import { reduceAdSenseData } from '../../util';
 import { readableLargeNumber, getSiteKitAdminURL } from '../../../../util';
 import extractForSparkline from '../../../../util/extract-for-sparkline';
->>>>>>> 02889be5
 import whenActive from '../../../../util/when-active';
 import PreviewBlock from '../../../../components/PreviewBlock';
 import DataBlock from '../../../../components/data-block';
@@ -90,13 +85,8 @@
 		return <ReportError moduleSlug="adsense" error={ error } />;
 	}
 
-<<<<<<< HEAD
 	if ( isZeroReport( today ) && isZeroReport( period ) && isZeroReport( daily ) ) {
-		return getNoDataComponent( __( 'AdSense', 'google-site-kit' ) );
-=======
-	if ( ! today?.totals && ! period?.totals && ! daily?.totals ) {
 		return <ReportZero moduleSlug="adsense" />;
->>>>>>> 02889be5
 	}
 
 	const processedData = reduceAdSenseData( daily.rows );
