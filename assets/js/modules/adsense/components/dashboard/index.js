--- conflicted
+++ resolved
@@ -16,11 +16,6 @@
  * limitations under the License.
  */
 
-<<<<<<< HEAD
-export { default as DashboardZeroData } from './DashboardZeroData';
-export { default as DashboardSummaryWidget } from './DashboardSummaryWidget';
-export { default as DashboardTopEarningPagesWidget } from './DashboardTopEarningPagesWidget';
-=======
 export { default as AdSenseDashboardMainSummary } from './AdSenseDashboardMainSummary';
 export { default as AdSenseDashboardOutro } from './AdSenseDashboardOutro';
 export { default as AdSenseDashboardWidget } from './AdSenseDashboardWidget';
@@ -30,4 +25,5 @@
 export { default as DashboardAdSenseTopPages } from './DashboardAdSenseTopPages';
 export { default as DashboardEarnings } from './DashboardEarnings';
 export { default as DashboardZeroData } from './DashboardZeroData';
->>>>>>> c191c888
+export { default as DashboardSummaryWidget } from './DashboardSummaryWidget';
+export { default as DashboardTopEarningPagesWidget } from './DashboardTopEarningPagesWidget';