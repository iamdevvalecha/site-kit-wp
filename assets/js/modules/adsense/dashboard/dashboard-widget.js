--- conflicted
+++ resolved
@@ -38,16 +38,11 @@
 import AdSenseInProcessStatus from './adsense-in-process-status';
 import HelpLink from 'GoogleComponents/help-link';
 
-<<<<<<< HEAD
 /**
  * WordPress dependencies
  */
 import { Component, Fragment } from '@wordpress/element';
-import { __ } from '@wordpress/i18n';
-=======
-const { Component, Fragment } = wp.element;
-const { __, _x } = wp.i18n;
->>>>>>> 39643179
+import { __, _x } from '@wordpress/i18n';
 
 class AdSenseDashboardWidget extends Component {
 	constructor( props ) {
