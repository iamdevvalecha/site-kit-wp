/**
 * modules/adsense data store
 *
 * Site Kit by Google, Copyright 2020 Google LLC
 *
 * Licensed under the Apache License, Version 2.0 (the "License");
 * you may not use this file except in compliance with the License.
 * You may obtain a copy of the License at
 *
 *     https://www.apache.org/licenses/LICENSE-2.0
 *
 * Unless required by applicable law or agreed to in writing, software
 * distributed under the License is distributed on an "AS IS" BASIS,
 * WITHOUT WARRANTIES OR CONDITIONS OF ANY KIND, either express or implied.
 * See the License for the specific language governing permissions and
 * limitations under the License.
 */

/**
 * External dependencies
 */

/**
 * Internal dependencies
 */
import Data from 'googlesitekit-data';
import Modules from 'googlesitekit-modules';
import accounts from './accounts';
import alerts from './alerts';
import clients from './clients';
import report from './report';
import tags from './tags';
import urlchannels from './urlchannels';
import settings from './settings';
import adblocker from './adblocker';
<<<<<<< HEAD
=======
import error from './error';
import service from './service';
>>>>>>> c5365d92
import { STORE_NAME } from './constants';

export { STORE_NAME };

const baseModuleStore = Modules.createModuleStore( 'adsense', {
	storeName: STORE_NAME,
	settingSlugs: [
		'accountID',
		'clientID',
		'useSnippet',
		'accountStatus',
		'siteStatus',
		'accountSetupComplete',
		'siteSetupComplete',
	],
	adminPage: 'googlesitekit-module-adsense',
} );

const store = Data.combineStores(
	baseModuleStore,
	accounts,
	alerts,
	clients,
	report,
	tags,
	urlchannels,
	settings,
	adblocker,
<<<<<<< HEAD
=======
	error,
	service
>>>>>>> c5365d92
);

export const INITIAL_STATE = store.INITIAL_STATE;
export const actions = store.actions;
export const controls = store.controls;
export const reducer = store.reducer;
export const resolvers = store.resolvers;
export const selectors = store.selectors;

// Register this store on the global registry.
Data.registerStore( STORE_NAME, store );

export default store;<|MERGE_RESOLUTION|>--- conflicted
+++ resolved
@@ -33,11 +33,7 @@
 import urlchannels from './urlchannels';
 import settings from './settings';
 import adblocker from './adblocker';
-<<<<<<< HEAD
-=======
-import error from './error';
 import service from './service';
->>>>>>> c5365d92
 import { STORE_NAME } from './constants';
 
 export { STORE_NAME };
@@ -66,11 +62,7 @@
 	urlchannels,
 	settings,
 	adblocker,
-<<<<<<< HEAD
-=======
-	error,
 	service
->>>>>>> c5365d92
 );
 
 export const INITIAL_STATE = store.INITIAL_STATE;
