--- conflicted
+++ resolved
@@ -74,17 +74,11 @@
 	Modules.registerModule(
 		'adsense',
 		{
-<<<<<<< HEAD
 			name: 'AdSense',
-			settingsEditComponent: SettingsEdit,
-			settingsViewComponent: SettingsView,
-			setupComponent: SetupMain,
-=======
 			SettingsEditComponent: SettingsEdit,
 			SettingsViewComponent: SettingsView,
 			SetupComponent: SetupMain,
 			Icon: AdSenseIcon,
->>>>>>> 05a4265c
 			checkRequirements: () => {
 				const isAdBlockerActive = select( STORE_NAME ).isAdBlockerActive();
 				if ( ! isAdBlockerActive ) {
