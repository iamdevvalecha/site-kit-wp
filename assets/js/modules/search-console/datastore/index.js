--- conflicted
+++ resolved
@@ -37,21 +37,9 @@
 
 const store = Data.combineStores(
 	baseModuleStore,
-<<<<<<< HEAD
+	report,
+	service
 );
-
-const {
-	actions,
-	controls,
-	reducer,
-	resolvers,
-	selectors,
-} = store;
-=======
-	report,
-	service,
-);
->>>>>>> c5365d92
 
 export const INITIAL_STATE = store.INITIAL_STATE;
 export const actions = store.actions;
