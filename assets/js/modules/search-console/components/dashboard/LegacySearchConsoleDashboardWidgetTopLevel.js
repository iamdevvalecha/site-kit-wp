--- conflicted
+++ resolved
@@ -41,14 +41,11 @@
 	trackEvent,
 } from '../../../../util';
 import CTA from '../../../../components/notifications/cta';
-<<<<<<< HEAD
 import { STORE_NAME as CORE_SITE } from '../../../../googlesitekit/datastore/site/constants';
 import { STORE_NAME as CORE_USER } from '../../../../googlesitekit/datastore/user/constants';
 import { STORE_NAME } from '../../datastore/constants';
 import { getCurrentDateRange } from '../../../../util/date-range';
-=======
 import getNoDataComponent from '../../../../components/notifications/nodata';
->>>>>>> c2693a86
 
 const { useSelect } = Data;
 
@@ -107,24 +104,8 @@
 					mdc-layout-grid__cell--span-4-tablet
 					mdc-layout-grid__cell--span-6-desktop
 				">
-<<<<<<< HEAD
-				<CTA
-					title={ __( 'Search Console Data Empty', 'google-site-kit' ) }
-					description={ __( 'Search Console data is not yet available, please check back later.', 'google-site-kit' ) }
-					ctaLink={ '' }
-					ctaLabel={ '' }
-				/>
-			</div>
-=======
-					{ getNoDataComponent( _x( 'Search Console', 'Service name', 'google-site-kit' ) ) }
-				</div>
-			);
-		}
-
-		const href = getSiteKitAdminURL(
-			'googlesitekit-module-search-console',
-			{}
->>>>>>> c2693a86
+				{ getNoDataComponent( _x( 'Search Console', 'Service name', 'google-site-kit' ) ) }
+			</div>
 		);
 	}
 
