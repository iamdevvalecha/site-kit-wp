/**
 * DashboardDetailsWidgetKeywordsTable component.
 *
 * Site Kit by Google, Copyright 2021 Google LLC
 *
 * Licensed under the Apache License, Version 2.0 (the "License");
 * you may not use this file except in compliance with the License.
 * You may obtain a copy of the License at
 *
 *     https://www.apache.org/licenses/LICENSE-2.0
 *
 * Unless required by applicable law or agreed to in writing, software
 * distributed under the License is distributed on an "AS IS" BASIS,
 * WITHOUT WARRANTIES OR CONDITIONS OF ANY KIND, either express or implied.
 * See the License for the specific language governing permissions and
 * limitations under the License.
 */

/**
 * WordPress dependencies
 */
import { Fragment } from '@wordpress/element';
import { __, _x } from '@wordpress/i18n';

/**
 * Internal dependencies
 */
import Data from 'googlesitekit-data';
import LegacySearchConsoleDashboardWidgetKeywordTable from '../dashboard/LegacySearchConsoleDashboardWidgetKeywordTable';
import DashboardModuleHeader from '../../../../components/dashboard/DashboardModuleHeader';
import Layout from '../../../../components/layout/Layout';
import { STORE_NAME, DATE_RANGE_OFFSET } from '../../datastore/constants';
import { CORE_SITE } from '../../../../googlesitekit/datastore/site/constants';
import { CORE_USER } from '../../../../googlesitekit/datastore/user/constants';
<<<<<<< HEAD
import { getCurrentDateRangeDayCount } from '../../../../util/date-range';
=======
>>>>>>> 0caa0edd
import { untrailingslashit } from '../../../../util';
import { generateDateRangeArgs } from '../../util/report-date-range-args';

const { useSelect } = Data;

const DashboardDetailsWidgetKeywordsTable = () => {
	const propertyID = useSelect( ( select ) => select( STORE_NAME ).getPropertyID() );
	const url = useSelect( ( select ) => select( CORE_SITE ).getCurrentEntityURL() );
<<<<<<< HEAD
	const dateRange = useSelect( ( select ) => select( CORE_USER ).getDateRange() );
	const footerCTALinkArgs = {
		resource_id: propertyID,
		num_of_days: getCurrentDateRangeDayCount( dateRange ),
=======
	const { startDate, endDate } = useSelect( ( select ) => select( CORE_USER ).getDateRangeDates( { offsetDays: DATE_RANGE_OFFSET } ) );
	const footerCTALinkArgs = {
		resource_id: propertyID,
		...generateDateRangeArgs( { startDate, endDate } ),
>>>>>>> 0caa0edd
	};
	const isDomainProperty = useSelect( ( select ) => select( STORE_NAME ).isDomainProperty() );
	const referenceSiteURL = useSelect( ( select ) => {
		return untrailingslashit( select( CORE_SITE ).getReferenceSiteURL() );
	} );
	if ( url ) {
		footerCTALinkArgs.page = `!${ url }`;
	} else if ( isDomainProperty && referenceSiteURL ) {
		footerCTALinkArgs.page = `*${ referenceSiteURL }`;
	}
	const footerCTALink = useSelect( ( select ) => select( STORE_NAME ).getServiceURL( {
		path: '/performance/search-analytics',
		query: footerCTALinkArgs,
	} ) );

	return (
		<Fragment>
			<div className="
					mdc-layout-grid__cell
					mdc-layout-grid__cell--span-12
				">
				<DashboardModuleHeader
					title={ __( 'Top Queries', 'google-site-kit' ) }
					description={ __( 'What people searched for to find your page.', 'google-site-kit' ) }
				/>
			</div>
			<div className="
					mdc-layout-grid__cell
					mdc-layout-grid__cell--span-12
				">
				<Layout
					footer
					footerCTALabel={ _x( 'Search Console', 'Service name', 'google-site-kit' ) }
					footerCTALink={ footerCTALink }
				>
					<LegacySearchConsoleDashboardWidgetKeywordTable />
				</Layout>
			</div>
		</Fragment>
	);
};

export default DashboardDetailsWidgetKeywordsTable;<|MERGE_RESOLUTION|>--- conflicted
+++ resolved
@@ -32,10 +32,6 @@
 import { STORE_NAME, DATE_RANGE_OFFSET } from '../../datastore/constants';
 import { CORE_SITE } from '../../../../googlesitekit/datastore/site/constants';
 import { CORE_USER } from '../../../../googlesitekit/datastore/user/constants';
-<<<<<<< HEAD
-import { getCurrentDateRangeDayCount } from '../../../../util/date-range';
-=======
->>>>>>> 0caa0edd
 import { untrailingslashit } from '../../../../util';
 import { generateDateRangeArgs } from '../../util/report-date-range-args';
 
@@ -44,17 +40,10 @@
 const DashboardDetailsWidgetKeywordsTable = () => {
 	const propertyID = useSelect( ( select ) => select( STORE_NAME ).getPropertyID() );
 	const url = useSelect( ( select ) => select( CORE_SITE ).getCurrentEntityURL() );
-<<<<<<< HEAD
-	const dateRange = useSelect( ( select ) => select( CORE_USER ).getDateRange() );
-	const footerCTALinkArgs = {
-		resource_id: propertyID,
-		num_of_days: getCurrentDateRangeDayCount( dateRange ),
-=======
 	const { startDate, endDate } = useSelect( ( select ) => select( CORE_USER ).getDateRangeDates( { offsetDays: DATE_RANGE_OFFSET } ) );
 	const footerCTALinkArgs = {
 		resource_id: propertyID,
 		...generateDateRangeArgs( { startDate, endDate } ),
->>>>>>> 0caa0edd
 	};
 	const isDomainProperty = useSelect( ( select ) => select( STORE_NAME ).isDomainProperty() );
 	const referenceSiteURL = useSelect( ( select ) => {
