--- conflicted
+++ resolved
@@ -31,12 +31,8 @@
  *
  * @see {@link https://developers.google.com/tag-manager/api/v2/reference/accounts/list}
  *
-<<<<<<< HEAD
- * @since n.e.x.t
+ * @since 1.11.0
  * @private
-=======
- * @since 1.11.0
->>>>>>> f6a9a3e8
  *
  * @param {Object} [args]           Optional arguments to the builder.
  * @param {Object} [args.overrides] Optional fields overrides to take precedence over the default generated values.
@@ -63,12 +59,8 @@
  *
  * @see {@link https://developers.google.com/tag-manager/api/v2/reference/accounts/containers/list}
  *
-<<<<<<< HEAD
- * @since n.e.x.t
+ * @since 1.11.0
  * @private
-=======
- * @since 1.11.0
->>>>>>> f6a9a3e8
  *
  * @param {Object} [args]           Optional arguments to the builder.
  * @param {Object} [args.overrides] Optional fields overrides to take precedence over the default generated values.
@@ -105,7 +97,6 @@
 /**
  * Generates multiple containers.
  *
-<<<<<<< HEAD
  * @since n.e.x.t
  * @private
  *
@@ -121,11 +112,8 @@
 /**
  * Generates an account with one or more containers.
  *
- * @since n.e.x.t
+ * @since 1.11.0
  * @private
-=======
- * @since 1.11.0
->>>>>>> f6a9a3e8
  *
  * @param {Object} [args]           Optional args for controlling the output.
  * @param {Object} [args.account]   Account field overrides.
