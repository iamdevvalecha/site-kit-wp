/**
 * Tag Manager Setup components.
 *
 * Site Kit by Google, Copyright 2020 Google LLC
 *
 * Licensed under the Apache License, Version 2.0 (the "License");
 * you may not use this file except in compliance with the License.
 * You may obtain a copy of the License at
 *
 *     https://www.apache.org/licenses/LICENSE-2.0
 *
 * Unless required by applicable law or agreed to in writing, software
 * distributed under the License is distributed on an "AS IS" BASIS,
 * WITHOUT WARRANTIES OR CONDITIONS OF ANY KIND, either express or implied.
 * See the License for the specific language governing permissions and
 * limitations under the License.
 */

<<<<<<< HEAD
export { default as SetupMain } from './SetupMain';
export { default as SetupForm } from './SetupForm';
export { default as SetupFormInstructions } from './SetupFormInstructions';
export { default as SetupFormSubmitButtons } from './SetupFormSubmitButtons';
=======
export { default as SetupForm } from './SetupForm';
export { default as SetupMain } from './SetupMain';
>>>>>>> 118bfa90
<|MERGE_RESOLUTION|>--- conflicted
+++ resolved
@@ -16,12 +16,7 @@
  * limitations under the License.
  */
 
-<<<<<<< HEAD
-export { default as SetupMain } from './SetupMain';
 export { default as SetupForm } from './SetupForm';
 export { default as SetupFormInstructions } from './SetupFormInstructions';
 export { default as SetupFormSubmitButtons } from './SetupFormSubmitButtons';
-=======
-export { default as SetupForm } from './SetupForm';
-export { default as SetupMain } from './SetupMain';
->>>>>>> 118bfa90
+export { default as SetupMain } from './SetupMain';