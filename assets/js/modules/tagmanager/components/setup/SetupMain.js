--- conflicted
+++ resolved
@@ -66,11 +66,7 @@
 	let viewComponent;
 	// Here we also check for `hasResolvedAccounts` to prevent showing a different case below
 	// when the component initially loads and has yet to start fetching accounts.
-<<<<<<< HEAD
-	if ( isDoingSubmitChanges || ! hasResolvedAccounts || isNavigating ) {
-=======
-	if ( isDoingGetAccounts || isDoingSubmitChanges || ! hasResolvedAccounts || isNavigating || submitInProgress ) {
->>>>>>> d194354d
+	if ( isDoingSubmitChanges || ! hasResolvedAccounts || isNavigating || submitInProgress ) {
 		viewComponent = <ProgressBar />;
 	} else if ( hasExistingTag && hasExistingTagPermission === false ) {
 		viewComponent = <ExistingTagError />;
