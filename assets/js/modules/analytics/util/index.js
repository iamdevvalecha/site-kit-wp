/**
 * Analytics utility functions.
 *
 * Site Kit by Google, Copyright 2019 Google LLC
 *
 * Licensed under the Apache License, Version 2.0 (the "License");
 * you may not use this file except in compliance with the License.
 * You may obtain a copy of the License at
 *
 *     https://www.apache.org/licenses/LICENSE-2.0
 *
 * Unless required by applicable law or agreed to in writing, software
 * distributed under the License is distributed on an "AS IS" BASIS,
 * WITHOUT WARRANTIES OR CONDITIONS OF ANY KIND, either express or implied.
 * See the License for the specific language governing permissions and
 * limitations under the License.
 */

/**
 * External dependencies
 */
<<<<<<< HEAD
import { changeToPercent } from '../../../util';
=======
import { changeToPercent, getModulesData } from 'GoogleUtil';
>>>>>>> dba8c322
import { each } from 'lodash';

/**
 * WordPress dependencies
 */
import { __ } from '@wordpress/i18n';

export const extractAnalyticsDataForTrafficChart = ( reports ) => {
	if ( ! reports || ! reports.length ) {
		return null;
	}

	const data = reports[ 0 ].data;
	const rows = data.rows;

	const totalSessions = data.totals[ 0 ].values[ 0 ];
	const dataMap = [
		[ 'Source', 'Percent' ],
	];

	each( rows, ( row ) => {
		const sessions = row.metrics[ 0 ].values[ 0 ];
		const percent = ( sessions / totalSessions );

		// Exclude sources below 1%.
		if ( 1 > ( percent * 100 ) ) {
			return false;
		}

		const source = row.dimensions[ 0 ].replace( /\(none\)/gi, 'direct' );

		dataMap.push( [ source, percent ] );
	} );

	return dataMap;
};

/**
 * Reduce and process an array of analytics row data.
 *
 * @param {Array} rows An array of rows to reduce.
 * @param {Array} selectedStats The currently selected stat we need to return data for.
 *
 * @return {Array} Array of selected stats from analytics row data.
 */
function reduceAnalyticsRowsData( rows, selectedStats ) {
	const dataMap = [];
	each( rows, ( row ) => {
		if ( row.metrics ) {
			const { values } = row.metrics[ 0 ];
			const dateString = row.dimensions[ 0 ];
			const dateWithDashes =
				dateString.slice( 0, 4 ) + '-' +
				dateString.slice( 4, 6 ) + '-' +
				dateString.slice( 6, 8 );
			const date = new Date( dateWithDashes );
			dataMap.push( [
				date,
				values[ selectedStats ],
			] );
		}
	} );
	return dataMap;
}

/**
 * Extract the data required from an analytics 'site-analytics' request.
 *
 * @param {Object} reports       The data returned from the Analytics API call.
 * @param {Array}  selectedStats The currently selected stat we need to return data for.
 * @param {number} days          The number of days to extract data for. Pads empty data days.
 *
 * @return {Array} The dataMap ready for charting.
 */
export const extractAnalyticsDashboardData = ( reports, selectedStats, days ) => {
	if ( ! reports || ! reports.length ) {
		return null;
	}
	// Data is returned as an object.
	const rows = reports[ 0 ].data.rows;

	if ( ! rows ) {
		return false;
	}

	const rowLength = rows.length;

	// Pad rows to 2 x number of days data points to accomodate new accounts.
	if ( ( days * 2 ) > rowLength ) {
		const date = new Date();
		for ( let i = 0; days > i; i++ ) {
			const month = ( date.getMonth() + 1 ).toString();
			const day = date.getDate().toString();
			const dateString = date.getFullYear().toString() +
				( 2 > month.length ? '0' : '' ) +
				month +
				( 2 > day.length ? '0' : '' ) +
				day;

			if ( i > rowLength ) {
				const emptyWeek = {
					dimensions: [ dateString ],
					metrics: [ { values: [ 0, 0, 0, 0, 0 ] } ],
				};
				rows.unshift( emptyWeek );
			}
			date.setDate( date.getDate() - 1 );
		}
		rows.push( [ 0, 0 ] );
	}

	const dataLabels = [
		__( 'Users', 'google-site-kit' ),
		__( 'Sessions', 'google-site-kit' ),
		__( 'Bounce Rate', 'google-site-kit' ),
		__( 'Session Duration', 'google-site-kit' ),
	];

	const dataMap = [
		[
			{ type: 'date', label: __( 'Day', 'google-site-kit' ) },
			{ type: 'number', label: dataLabels[ selectedStats ] },
			{ type: 'number', label: __( 'Previous month', 'google-site-kit' ) },
		],
	];

	// Split the results in two chunks of days, and process.
	const lastMonthRows = rows.slice( rows.length - days, rows.length );
	const previousMonthRows = rows.slice( 0, rows.length - days );
	const lastMonthData = reduceAnalyticsRowsData( lastMonthRows, selectedStats );
	const previousMonthData = reduceAnalyticsRowsData( previousMonthRows, selectedStats );
	each( lastMonthData, ( row, i ) => {
		if ( row[ 0 ] && row[ 1 ] && previousMonthData[ i ] ) {
			dataMap.push( [
				row[ 0 ],
				row[ 1 ],
				previousMonthData[ i ][ 1 ],
			] );
		}
	} );
	return dataMap;
};

/**
 * Extract the data required from an analytics 'site-analytics' request.
 *
 * @param {Object} reports The data returned from the Analytics API call.
 *
 * @return {Array} Required data from 'site-analytics' request.
 */
export const extractAnalyticsDashboardSparklineData = ( reports ) => {
	if ( ! reports || ! reports.length ) {
		return null;
	}

	// Data is returned as an object.
	const data = reports[ 0 ].data.rows;

	const dataMap = [
		[
			{ type: 'date', label: 'Day' },
			{ type: 'number', label: 'Users' },
			{ type: 'number', label: 'Sessions' },
			{ type: 'number', label: 'Goals Completed' },
		],
	];

	each( data, ( row ) => {
		const { values } = row.metrics[ 0 ];
		const dateString = row.dimensions[ 0 ];
		const dateWithDashes =
			dateString.slice( 0, 4 ) + '-' +
			dateString.slice( 4, 6 ) + '-' +
			dateString.slice( 6, 8 );
		const date = new Date( dateWithDashes );
		dataMap.push( [
			date,
			values[ 0 ],
			values[ 1 ],
			values[ 4 ],
		] );
	} );

	return dataMap;
};

export const calculateOverviewData = ( reports ) => {
	if ( ! reports || ! reports.length ) {
		return false;
	}

	const { totals } = reports[ 0 ].data;
	const lastMonth = totals[ 0 ].values;
	const previousMonth = totals[ 1 ].values;

	const totalUsers = lastMonth[ 0 ];
	const totalSessions = lastMonth[ 1 ];
	const averageBounceRate = lastMonth[ 2 ];
	const averageSessionDuration = lastMonth[ 3 ];
	const goalCompletions = lastMonth[ 4 ];
	const totalPageViews = lastMonth[ 5 ];
	const totalUsersChange = changeToPercent( previousMonth[ 0 ], lastMonth[ 0 ] );
	const totalSessionsChange = changeToPercent( previousMonth[ 1 ], lastMonth[ 1 ] );
	const averageBounceRateChange = changeToPercent( previousMonth[ 2 ], lastMonth[ 2 ] );
	const averageSessionDurationChange = changeToPercent( previousMonth[ 3 ], lastMonth[ 3 ] );
	const goalCompletionsChange = changeToPercent( previousMonth[ 4 ], lastMonth[ 4 ] );
	const totalPageViewsChange = changeToPercent( previousMonth[ 5 ], lastMonth[ 5 ] );

	return {
		totalUsers,
		totalSessions,
		averageBounceRate,
		averageSessionDuration,
		totalUsersChange,
		totalSessionsChange,
		averageBounceRateChange,
		averageSessionDurationChange,
		goalCompletions,
		goalCompletionsChange,
		totalPageViews,
		totalPageViewsChange,
	};
};

/**
 * Translate Analytics API Error Response.
 * See https://developers.google.com/analytics/devguides/reporting/core/v4/errors
 *
 * @param {string} status  Error status code.
 * @param {string} message Error message.
 *
 * @return {string} Human readable Analytics API error message based on error status.
 */
export const translateAnalyticsError = ( status, message ) => {
	let translatedMessage = '';

	switch ( status ) {
		case 'INVALID_ARGUMENT':
			translatedMessage = __( 'Analytics module needs to be configured.', 'google-site-kit' );
			break;
		case 'UNAUTHENTICATED':
			translatedMessage = __( 'You need to be authenticated to get this data.', 'google-site-kit' );
			break;
		case 'PERMISSION_DENIED':
			translatedMessage = __( 'Your account does not have sufficient permission to access this data, please consult to your web administrator.', 'google-site-kit' );
			break;
		case 'RESOURCE_EXHAUSTED':
			translatedMessage = __( 'Your account exceeded the maximum quota. Please try again later.', 'google-site-kit' );
			break;
		case 'INTERNAL':
			translatedMessage = __( 'Unexpected internal server error occurred.', 'google-site-kit' );
			break;
		case 'BACKEND_ERROR':
			translatedMessage = __( 'Analytics server returned unknown error. Please try again later.', 'google-site-kit' );
			break;
		case 'UNAVAILABLE':
			translatedMessage = __( 'The service was unable to process the request. Please try again later.', 'google-site-kit' );
			break;
		default:
			translatedMessage = message;
			break;
	}

	return translatedMessage;
};

export const getAnalyticsErrorMessageFromData = ( data ) => {
	if ( data.error && data.error.status ) {
		return translateAnalyticsError( data.error.status, data.error.message );
	}

	return false;
};

/**
 * Check for Zero data from Analytics API.
 *
 * @param {Object} data The data returned from the Analytics API call.
 * @return {boolean} Indicates if zero data returned from Analytics API call or not.
 */
export const isDataZeroForReporting = ( data ) => {
	// Handle empty data.
	if ( ! data || ! data.length ) {
		return true;
	}

	if ( data && data[ 0 ] && data[ 0 ].data && data[ 0 ].data.totals && data[ 0 ].data.totals[ 0 ] ) {
		const { values } = data[ 0 ].data.totals[ 0 ];

		// Are all the data points zeros?
		let allZeros = true;
		each( values, ( value ) => {
			if ( 0 !== parseInt( value ) ) {
				allZeros = false;
			}
		} );
		return allZeros;
	}

	return false;
};

/**
 * Default data object for making Analytics adsense requests.
 *
 * @type {Object}
 */
export const analyticsAdsenseReportDataDefaults = {
	dimensions: [
		'ga:pageTitle',
		'ga:pagePath',
	].join( ',' ),
	metrics: [
		{
			expression: 'ga:adsenseRevenue',
			alias: 'Earnings',
		},
		{
			expression: 'ga:adsenseECPM',
			alias: 'Page RPM',
		},
		{
			expression: 'ga:adsensePageImpressions',
			alias: 'Impressions',
		},
	],
	orderby: [
		{
			fieldName: 'ga:adsenseRevenue',
			sortOrder: 'DESCENDING',
		},
	],
	limit: 10,
};

/**
 * Default data object for making Analytics site analytics report requests.
 *
 * @type {Object}
 */
export const siteAnalyticsReportDataDefaults = {
	compareDateRanges: 1,
	dimensions: 'ga:date',
	metrics: [
		{
			expression: 'ga:users',
			alias: 'Users',
		},
		{
			expression: 'ga:sessions',
			alias: 'Sessions',
		},
		{
			expression: 'ga:bounceRate',
			alias: 'Bounce Rate',
		},
		{
			expression: 'ga:avgSessionDuration',
			alias: 'Average Session Duration',
		},
		{
			expression: 'ga:goalCompletionsAll',
			alias: 'Goal Completions',
		},
	],
	limit: 180,
};

/**
 * Default data object for making Analytics site analytics report requests.
 *
 * @type {Object}
 */
export const overviewReportDataDefaults = {
	multiDateRange: 1,
	dimensions: 'ga:date',
	metrics: [
		{
			expression: 'ga:users',
			alias: 'Users',
		},
		{
			expression: 'ga:sessions',
			alias: 'Sessions',
		},
		{
			expression: 'ga:bounceRate',
			alias: 'Bounce Rate',
		},
		{
			expression: 'ga:avgSessionDuration',
			alias: 'Average Session Duration',
		},
		{
			expression: 'ga:goalCompletionsAll',
			alias: 'Goal Completions',
		},
		{
			expression: 'ga:pageviews',
			alias: 'Pageviews',
		},
	],
	limit: 10,
};

/**
 * Default data object for making Analytics traffic sources report requests.
 *
 * @type {Object}
 */
export const trafficSourcesReportDataDefaults = {
	dimensions: 'ga:medium',
	metrics: [
		{
			expression: 'ga:sessions',
			alias: 'Sessions',
		},
		{
			expression: 'ga:users',
			alias: 'Users',
		},
		{
			expression: 'ga:newUsers',
			alias: 'New Users',
		},
	],
	orderby: [
		{
			fieldName: 'ga:sessions',
			sortOrder: 'DESCENDING',
		},
	],
	limit: 10,
};

/**
 * Returns the default data object for making Analytics top pages report requests.
 *
 * @return {Object} Request data object defaults.
 */
export const getTopPagesReportDataDefaults = () => {
	const metrics = [
		{
			expression: 'ga:pageviews',
			alias: 'Pageviews',
		},
		{
			expression: 'ga:uniquePageviews',
			alias: 'Unique Pageviews',
		},
		{
			expression: 'ga:bounceRate',
			alias: 'Bounce rate',
		},
	];

	if ( getModulesData().analytics.settings.adsenseLinked ) {
		metrics.push(
			{
				expression: 'ga:adsenseRevenue',
				alias: 'AdSense Revenue',
			},
			{
				expression: 'ga:adsenseECPM',
				alias: 'AdSense ECPM',
			}
		);
	}

	return {
		dimensions: [
			'ga:pageTitle',
			'ga:pagePath',
		].join( ',' ),
		metrics,
		orderby: [
			{
				fieldName: 'ga:pageviews',
				sortOrder: 'DESCENDING',
			},
		],
		limit: 10,
	};
};<|MERGE_RESOLUTION|>--- conflicted
+++ resolved
@@ -19,11 +19,7 @@
 /**
  * External dependencies
  */
-<<<<<<< HEAD
-import { changeToPercent } from '../../../util';
-=======
-import { changeToPercent, getModulesData } from 'GoogleUtil';
->>>>>>> dba8c322
+import { changeToPercent, getModulesData } from '../../../util';
 import { each } from 'lodash';
 
 /**
