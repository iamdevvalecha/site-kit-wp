/**
 * Tests for reporting API validation utilities.
 *
 * Site Kit by Google, Copyright 2020 Google LLC
 *
 * Licensed under the Apache License, Version 2.0 (the "License");
 * you may not use this file except in compliance with the License.
 * You may obtain a copy of the License at
 *
 *     https://www.apache.org/licenses/LICENSE-2.0
 *
 * Unless required by applicable law or agreed to in writing, software
 * distributed under the License is distributed on an "AS IS" BASIS,
 * WITHOUT WARRANTIES OR CONDITIONS OF ANY KIND, either express or implied.
 * See the License for the specific language governing permissions and
 * limitations under the License.
 */

/**
 * Internal dependencies
 */
import { isValidDimensions, isValidDimensionFilters, isValidMetrics } from './report-validation';

describe( 'Analytics Reporting API validation', () => {
	describe( 'isValidDimensions', () => {
		it( 'should return TRUE if a non empty string is passed', () => {
			expect( isValidDimensions( 'test' ) ).toBe( true );
		} );

		it( 'should return TRUE if a valid object is passed', () => {
			expect( isValidDimensions( {
				name: 'test',
			} ) ).toBe( true );
		} );

		it( 'should return TRUE if a valid array of objects/strings is passed', () => {
			expect( isValidDimensions( [
				{
					name: 'test',
				},
				'test2',
				'test3',
				{
					name: 'test4',
				},
			] ) ).toBe( true );
		} );

		it( 'should return FALSE if neither string nor array is passed', () => {
			expect( isValidDimensions( 5.2 ) ).toBe( false );
		} );

		it( 'should return FALSE if not a valid array of objects/strings is passed', () => {
			expect( isValidDimensions( [
				{
					name: 'test',
				},
				'test2',
				5,
				{
					name: 'test4',
				},
			] ) ).toBe( false );
		} );
	} );

	describe( 'isValidDimensionFilters', () => {
		it( 'should return TRUE if a valid object is passed with a valid dimension', () => {
<<<<<<< HEAD
			expect( isValidDimensionFilters( {
				test: 'foo',
			}, [ {
				name: 'test',
			} ] ) ).toBe( true );
		} );
		it( 'should return TRUE if no dimensionFilters are passed.', () => {
			expect( isValidDimensionFilters( {}, [] ) ).toBe( true );
			expect( isValidDimensionFilters( {}, [ { name: 'foo' } ] ) ).toBe( true );
		} );
		it( 'should return FALSE if a valid object is passed with invalid dimension', () => {
			expect( isValidDimensionFilters( {
				test: 'foo',
			}, [ {
				name: 'bar',
			} ] ) ).toBe( false );
		} );
		it( 'should return FALSE if a valid object is passed with a mix of valid and invalid dimension', () => {
			expect( isValidDimensionFilters( {
				foo: 'foo',
				bar: 'bar',
			}, [ {
				name: 'foo',
			} ] ) ).toBe( false );
=======
			expect( isValidDimensionFilters( { test: 'foo' } ) ).toBe( true );
			expect( isValidDimensionFilters( { foo: 3 } ) ).toBe( true );
		} );
		it( 'should return TRUE if no dimensionFilters are passed.', () => {
			expect( isValidDimensionFilters( {} ) ).toBe( true );
			expect( isValidDimensionFilters( {} ) ).toBe( true );
		} );
		it( 'should return FALSE if an invalid dimensionFilters object is passed', () => {
			expect( isValidDimensionFilters( { foo: false } ) ).toBe( false );
			expect( isValidDimensionFilters( { foo: 'bar', baz: null } ) ).toBe( false );
>>>>>>> 7aca1416
		} );
	} );

	describe( 'isValidMetrics', () => {
		it( 'should return TRUE if a non empty string is passed', () => {
			expect( isValidMetrics( 'test' ) ).toBe( true );
		} );

		it( 'should return TRUE if a valid object is passed', () => {
			expect( isValidMetrics( {
				expression: 'test',
				alias: 'Test',
			} ) ).toBe( true );

			// 'alias' is optional.
			expect( isValidMetrics( {
				expression: 'test',
			} ) ).toBe( true );
		} );

		it( 'should return TRUE if a valid array of objects/strings is passed', () => {
			expect( isValidMetrics( [
				{
					expression: 'test',
					alias: 'Test',
				},
				'test2',
				'test3',
				{
					expression: 'test4',
					alias: 'Test4',
				},
				{ expression: 'test5' },
			] ) ).toBe( true );
		} );

		it( 'should return FALSE if neither string nor array is passed', () => {
			expect( isValidMetrics( 5.2 ) ).toBe( false );
		} );

		it( 'should return FALSE if not a valid array of objects/strings is passed', () => {
			expect( isValidMetrics( [
				{
					expression: 'test',
					alias: 'Test',
				},
				'test2',
				5,
				{
					expression: 'test4',
					alias: 'Test4',
				},
			] ) ).toBe( false );
		} );
	} );
} );<|MERGE_RESOLUTION|>--- conflicted
+++ resolved
@@ -66,32 +66,6 @@
 
 	describe( 'isValidDimensionFilters', () => {
 		it( 'should return TRUE if a valid object is passed with a valid dimension', () => {
-<<<<<<< HEAD
-			expect( isValidDimensionFilters( {
-				test: 'foo',
-			}, [ {
-				name: 'test',
-			} ] ) ).toBe( true );
-		} );
-		it( 'should return TRUE if no dimensionFilters are passed.', () => {
-			expect( isValidDimensionFilters( {}, [] ) ).toBe( true );
-			expect( isValidDimensionFilters( {}, [ { name: 'foo' } ] ) ).toBe( true );
-		} );
-		it( 'should return FALSE if a valid object is passed with invalid dimension', () => {
-			expect( isValidDimensionFilters( {
-				test: 'foo',
-			}, [ {
-				name: 'bar',
-			} ] ) ).toBe( false );
-		} );
-		it( 'should return FALSE if a valid object is passed with a mix of valid and invalid dimension', () => {
-			expect( isValidDimensionFilters( {
-				foo: 'foo',
-				bar: 'bar',
-			}, [ {
-				name: 'foo',
-			} ] ) ).toBe( false );
-=======
 			expect( isValidDimensionFilters( { test: 'foo' } ) ).toBe( true );
 			expect( isValidDimensionFilters( { foo: 3 } ) ).toBe( true );
 		} );
@@ -102,7 +76,6 @@
 		it( 'should return FALSE if an invalid dimensionFilters object is passed', () => {
 			expect( isValidDimensionFilters( { foo: false } ) ).toBe( false );
 			expect( isValidDimensionFilters( { foo: 'bar', baz: null } ) ).toBe( false );
->>>>>>> 7aca1416
 		} );
 	} );
 
