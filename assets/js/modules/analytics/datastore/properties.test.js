--- conflicted
+++ resolved
@@ -24,10 +24,6 @@
 import { STORE_NAME } from './constants';
 import {
 	createTestRegistry,
-<<<<<<< HEAD
-	muteConsole,
-=======
->>>>>>> 399b6529
 	muteFetch,
 	subscribeUntil,
 	unsubscribeFromAll,
@@ -58,11 +54,7 @@
 	describe( 'actions', () => {
 		describe( 'createProperty', () => {
 			it( 'creates a property and adds it to the store', async () => {
-<<<<<<< HEAD
-				const accountID = fixtures.createProperty.accountId; // Capitalization rule exception: `accountId` is a property of an API returned value.
-=======
 				const accountID = fixtures.createProperty.accountId; // eslint-disable-line sitekit/camelcase-acronyms
->>>>>>> 399b6529
 				fetchMock.post(
 					/^\/google-site-kit\/v1\/modules\/analytics\/data\/create-property/,
 					{ body: fixtures.createProperty, status: 200 }
@@ -82,11 +74,7 @@
 			} );
 
 			it( 'sets isDoingCreateProperty', async () => {
-<<<<<<< HEAD
-				const accountID = fixtures.createProperty.accountId; // Capitalization rule exception: `accountId` is a property of an API returned value.
-=======
 				const accountID = fixtures.createProperty.accountId; // eslint-disable-line sitekit/camelcase-acronyms
->>>>>>> 399b6529
 				fetchMock.post(
 					/^\/google-site-kit\/v1\/modules\/analytics\/data\/create-property/,
 					{ body: fixtures.createProperty, status: 200 }
@@ -97,11 +85,7 @@
 			} );
 
 			it( 'dispatches an error if the request fails', async () => {
-<<<<<<< HEAD
-				const accountID = fixtures.createProperty.accountId; // Capitalization rule exception: `accountId` is a property of an API returned value.
-=======
 				const accountID = fixtures.createProperty.accountId; // eslint-disable-line sitekit/camelcase-acronyms
->>>>>>> 399b6529
 				const response = {
 					code: 'internal_server_error',
 					message: 'Internal server error',
@@ -112,10 +96,6 @@
 					{ body: response, status: 500 }
 				);
 
-<<<<<<< HEAD
-				muteConsole( 'error' );
-=======
->>>>>>> 399b6529
 				await registry.dispatch( STORE_NAME ).createProperty( accountID );
 
 				expect( registry.select( STORE_NAME ).getErrorForAction( 'createProperty', [ accountID ] ) ).toMatchObject( response );
@@ -186,62 +166,6 @@
 				expect( registry.select( STORE_NAME ).getProfileID() ).not.toBe( nonExistentProfileID );
 			} );
 		} );
-
-		describe( 'selectProperty', () => {
-			it( 'requires a valid propertyID', () => {
-				expect( () => {
-					registry.dispatch( STORE_NAME ).selectProperty();
-				} ).toThrow( 'A valid propertyID selection is required.' );
-			} );
-
-			it( 'returns if the accountID is not set', () => {
-				const accountID = fixtures.propertiesProfiles.properties[ 0 ].accountId;
-				const propertyID = fixtures.propertiesProfiles.properties[ 0 ].id;
-
-				registry.dispatch( STORE_NAME ).receiveGetProperties( fixtures.propertiesProfiles.properties, { accountID } );
-				registry.dispatch( STORE_NAME ).receiveGetProfiles( fixtures.propertiesProfiles.profiles, { accountID, propertyID } );
-
-				expect( registry.select( STORE_NAME ).getPropertyID() ).toBeUndefined();
-				registry.dispatch( STORE_NAME ).selectProperty( propertyID );
-				expect( registry.select( STORE_NAME ).getPropertyID() ).toBeUndefined();
-			} );
-
-			it( 'selects the property and its default profile when set', async () => {
-				const accountID = fixtures.propertiesProfiles.properties[ 0 ].accountId;
-				const propertyID = fixtures.propertiesProfiles.properties[ 0 ].id;
-
-				registry.dispatch( STORE_NAME ).receiveGetProperties( fixtures.propertiesProfiles.properties, { accountID } );
-				registry.dispatch( STORE_NAME ).receiveGetProfiles( fixtures.propertiesProfiles.profiles, { accountID, propertyID } );
-				await registry.dispatch( STORE_NAME ).setAccountID( accountID );
-				await registry.dispatch( STORE_NAME ).selectProperty( propertyID );
-
-				expect( registry.select( STORE_NAME ).getPropertyID() ).toMatch( propertyID );
-				expect( registry.select( STORE_NAME ).getInternalWebPropertyID() ).toEqual( fixtures.propertiesProfiles.properties[ 0 ].internalWebPropertyId );
-				expect( registry.select( STORE_NAME ).getProfileID() ).toEqual( fixtures.propertiesProfiles.properties[ 0 ].defaultProfileId );
-			} );
-
-			it( 'does not set the profileID if property has defaultProfileId that is not in state', async () => {
-				const nonExistentProfileID = '1234567890';
-				const propertiesProfiles = {
-					...fixtures.propertiesProfiles,
-					properties: fixtures.propertiesProfiles.properties.map( ( property ) => {
-						return { ...property, defaultProfileId: nonExistentProfileID };
-					} ),
-				};
-
-				const accountID = propertiesProfiles.properties[ 0 ].accountId;
-				const propertyID = propertiesProfiles.properties[ 0 ].id;
-
-				registry.dispatch( STORE_NAME ).receiveGetProperties( fixtures.propertiesProfiles.properties, { accountID } );
-				registry.dispatch( STORE_NAME ).receiveGetProfiles( fixtures.propertiesProfiles.profiles, { accountID, propertyID } );
-
-				await registry.dispatch( STORE_NAME ).setAccountID( accountID );
-				await registry.dispatch( STORE_NAME ).selectProperty( propertyID );
-
-				expect( registry.select( STORE_NAME ).getProfiles( accountID, propertyID ).some( ( { id } ) => id === nonExistentProfileID ) ).toBe( false );
-				expect( registry.select( STORE_NAME ).getProfileID() ).not.toBe( nonExistentProfileID );
-			} );
-		} );
 	} );
 
 	describe( 'selectors', () => {
