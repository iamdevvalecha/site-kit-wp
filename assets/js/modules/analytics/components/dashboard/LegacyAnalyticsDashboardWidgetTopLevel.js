--- conflicted
+++ resolved
@@ -102,33 +102,16 @@
 
 	const url = useSelect( ( select ) => select( CORE_SITE ).getCurrentEntityURL() );
 
-<<<<<<< HEAD
 	const uniqueVisitorsServiceURL = useSelect( ( select ) => select( STORE_NAME ).getServiceReportURL( `visitors-overview`, {
 		'_r.drilldown': `analytics.pagePath:${ url }`,
 	} ) );
 	const goalsServiceURL = useSelect( ( select ) => select( STORE_NAME ).getServiceReportURL( `conversions-goals-overview`, {
 		'_r.drilldown': `analytics.pagePath:${ url }`,
 	} ) );
-
-	const goalURL = 'https://support.google.com/analytics/answer/1032415?hl=en#create_or_edit_goals';
-=======
-	const pathIDSegment = `a${ accountID }w${ internalWebPropertyID }p${ profileID }/`;
-
-	const uniqueVisitorsServiceURL = useSelect( ( select ) => select( STORE_NAME ).getServiceURL(
-		{
-			path: applyEntityToReportPath( url, `/report/visitors-overview/${ pathIDSegment }` ),
-		}
-	) );
-	const goalsServiceURL = useSelect( ( select ) => select( STORE_NAME ).getServiceURL(
-		{
-			path: applyEntityToReportPath( url, `/report/conversions-goals-overview/${ pathIDSegment }` ),
-		}
-	) );
 	const goalURL = useSelect( ( select ) => select( CORE_SITE ).getGoogleSupportURL( {
 		path: '/analytics/answer/1032415',
 		hash: 'create_or_edit_goals',
 	} ) );
->>>>>>> d101434e
 
 	let goalCompletions = '',
 		goalCompletionsChange = '',
