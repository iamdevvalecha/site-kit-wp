--- conflicted
+++ resolved
@@ -32,33 +32,18 @@
  * Internal dependencies
  */
 import Data from 'googlesitekit-data';
-<<<<<<< HEAD
 import { STORE_NAME as CORE_FORMS } from '../../../../../googlesitekit/datastore/forms/constants';
-import { STORE_NAME as CORE_SITE } from '../../../../../googlesitekit/datastore/site/constants';
 import { STORE_NAME as CORE_USER } from '../../../../../googlesitekit/datastore/user/constants';
 import { STORE_NAME, FORM_ALL_TRAFFIC_WIDGET } from '../../../datastore/constants';
-=======
-import { STORE_NAME as CORE_USER } from '../../../../../googlesitekit/datastore/user/constants';
-import { STORE_NAME } from '../../../datastore/constants';
->>>>>>> d6d0e423
 import { numberFormat, sanitizeHTML } from '../../../../../util';
 import { extractAnalyticsDataForPieChart } from '../../../util';
 import GoogleChart from '../../../../../components/GoogleChart';
 import PreviewBlock from '../../../../../components/PreviewBlock';
 import ReportError from '../../../../../components/ReportError';
-<<<<<<< HEAD
 const { useSelect, useDispatch } = Data;
-
-export default function UserDimensionsPieChart( { dimensionName } ) {
-	const [ chartLoaded, setChartLoaded ] = useState( false );
-
-	const url = useSelect( ( select ) => select( CORE_SITE ).getCurrentEntityURL() );
-=======
-const { useSelect } = Data;
 
 export default function UserDimensionsPieChart( { dimensionName, entityURL } ) {
 	const [ chartLoaded, setChartLoaded ] = useState( false );
->>>>>>> d6d0e423
 	const dateRangeDates = useSelect( ( select ) => select( CORE_USER ).getDateRangeDates( { compare: true } ) );
 
 	const args = {
@@ -72,13 +57,6 @@
 		limit: 4,
 	};
 
-<<<<<<< HEAD
-	if ( url ) {
-		args.url = url;
-	}
-
-	const { setValues } = useDispatch( CORE_FORMS );
-=======
 	if ( entityURL ) {
 		args.url = entityURL;
 	}
@@ -86,8 +64,8 @@
 	const loaded = useSelect( ( select ) => select( STORE_NAME ).hasFinishedResolution( 'getReport', [ args ] ) );
 	const error = useSelect( ( select ) => select( STORE_NAME ).getErrorForSelector( 'getReport', [ args ] ) );
 	const report = useSelect( ( select ) => select( STORE_NAME ).getReport( args ) );
->>>>>>> d6d0e423
-
+
+	const { setValues } = useDispatch( CORE_FORMS );
 	const onReady = useCallback( () => {
 		setChartLoaded( true );
 
@@ -101,25 +79,12 @@
 					const { dataTable } = GoogleChart.charts.get( 'user-dimensions-pie-chart' ) || {};
 					if ( dataTable ) {
 						const dimensionValue = dataTable.getValue( row, 0 );
-<<<<<<< HEAD
 						setValues( FORM_ALL_TRAFFIC_WIDGET, { dimensionName, dimensionValue } );
 					}
 				}
 			} );
 		}
 	}, [ dimensionName, setValues ] );
-
-	const loaded = useSelect( ( select ) => select( STORE_NAME ).hasFinishedResolution( 'getReport', [ args ] ) );
-	const error = useSelect( ( select ) => select( STORE_NAME ).getErrorForSelector( 'getReport', [ args ] ) );
-	const report = useSelect( ( select ) => select( STORE_NAME ).getReport( args ) );
-=======
-						global.console.info( 'Dimension Value:', dimensionValue );
-					}
-				}
-			} );
-		}
-	}, [] );
->>>>>>> d6d0e423
 
 	if ( ! loaded ) {
 		return <PreviewBlock width="282px" height="282px" shape="circular" />;
@@ -162,11 +127,7 @@
 				} ) }">
 					<path d="M5.625 10L5.625 2.375L9.125 5.875L10 5L5 -1.76555e-07L-2.7055e-07 5L0.875 5.875L4.375 2.375L4.375 10L5.625 10Z" fill="currentColor" />
 				</svg>`,
-<<<<<<< HEAD
-				Math.abs( difference ).toFixed( 2 ).replace( /(.00|0)$/, '' ), // .replace( ... ) removes trailing zeros
-=======
 				numberFormat( Math.abs( difference ), { maximumFractionDigits: 2 } ),
->>>>>>> d6d0e423
 			);
 
 			return (
@@ -174,10 +135,6 @@
 					'googlesitekit-visualization-tooltip--up': difference > 0,
 					'googlesitekit-visualization-tooltip--down': difference < 0,
 				} ) }">
-<<<<<<< HEAD
-					<p>${ rowData[ 0 ].toUpperCase() }</p>
-					<p>${ statInfo }</p>
-=======
 					<p>
 						${ rowData[ 0 ].toUpperCase() }:
 						<b>${ numberFormat( rowData[ 1 ], { maximumFractionDigits: 1, style: 'percent' } ) }</b>
@@ -185,7 +142,6 @@
 					<p>
 						${ statInfo }
 					</p>
->>>>>>> d6d0e423
 				</div>`
 			);
 		},
@@ -226,10 +182,7 @@
 
 UserDimensionsPieChart.propTypes = {
 	dimensionName: PropTypes.string.isRequired,
-<<<<<<< HEAD
-=======
 	entityURL: PropTypes.string,
->>>>>>> d6d0e423
 };
 
 UserDimensionsPieChart.defaultProps = {
