--- conflicted
+++ resolved
@@ -25,7 +25,7 @@
 /**
  * WordPress dependencies
  */
-import { useState } from '@wordpress/element';
+import { useRef, useState } from '@wordpress/element';
 import { __, _x, sprintf } from '@wordpress/i18n';
 
 /**
@@ -37,13 +37,8 @@
 import { FORM_ALL_TRAFFIC_WIDGET } from '../../../datastore/constants';
 import { numberFormat, sanitizeHTML } from '../../../../../util';
 import { extractAnalyticsDataForPieChart } from '../../../util';
-<<<<<<< HEAD
 import GoogleChartV2 from '../../../../../components/GoogleChartV2';
-=======
-import GoogleChart from '../../../../../components/GoogleChart';
-import PreviewBlock from '../../../../../components/PreviewBlock';
 import Link from '../../../../../components/Link';
->>>>>>> 66857742
 const { useDispatch, useSelect } = Data;
 
 export default function UserDimensionsPieChart( {
@@ -65,7 +60,33 @@
 
 	const { setValues } = useDispatch( CORE_FORMS );
 
+	const chartWrapperRef = useRef();
+
 	const { slices } = UserDimensionsPieChart.chartOptions;
+
+	const onLegendClick = ( index ) => {
+		if ( chartWrapperRef.current ) {
+			const newDimensionValue = chartWrapperRef.current.getDataTable().getValue( index, 0 );
+			const isOthers = __( 'Others', 'google-site-kit' ) === newDimensionValue;
+
+			if ( isOthers ) {
+				return;
+			}
+
+			const { row } = chartWrapperRef.current.getChart().getSelection()?.[ 0 ] || {};
+			if ( row === index ) {
+				setValues( FORM_ALL_TRAFFIC_WIDGET, { dimensionValue: '', dimensionColor: '' } );
+			} else if ( newDimensionValue ) {
+				setValues(
+					FORM_ALL_TRAFFIC_WIDGET,
+					{
+						dimensionValue: newDimensionValue,
+						dimensionColor: slices[ index ]?.color,
+					}
+				);
+			}
+		}
+	};
 
 	const onMouseOut = () => {
 		setSelectable( false );
@@ -82,7 +103,6 @@
 		setSelectable( dataTable.getValue( row, 0 ) !== __( 'Others', 'google-site-kit' ) );
 	};
 
-<<<<<<< HEAD
 	const onSelect = ( { chartWrapper } ) => {
 		const chart = chartWrapper.getChart();
 		const { row } = chart.getSelection()?.[ 0 ] || {};
@@ -102,43 +122,6 @@
 			}
 		} else {
 			setValues( FORM_ALL_TRAFFIC_WIDGET, { dimensionValue: '', dimensionColor: '' } );
-=======
-	const onLegendClick = useCallback( ( index ) => {
-		const chartData = GoogleChart.charts.get( chartID );
-		const { chart, dataTable } = chartData || {};
-
-		if ( chart ) {
-			const newDimensionValue = dataTable.getValue( index, 0 );
-			const isOthers = __( 'Others', 'google-site-kit' ) === newDimensionValue;
-
-			if ( isOthers ) {
-				return;
-			}
-
-			const { row } = chart.getSelection()?.[ 0 ] || {};
-			if ( row === index ) {
-				chart.setSelection( null );
-				setValues( FORM_ALL_TRAFFIC_WIDGET, { dimensionValue: '', dimensionColor: '' } );
-			} else {
-				chart.setSelection( [ { row: index, column: null } ] );
-
-				if ( newDimensionValue ) {
-					setValues(
-						FORM_ALL_TRAFFIC_WIDGET,
-						{
-							dimensionValue: newDimensionValue,
-							dimensionColor: slices[ index ]?.color,
-						}
-					);
-				}
-			}
-		}
-	}, [ chartID, setValues ] );
-
-	useEffect( () => {
-		if ( ! chartLoaded ) {
-			return;
->>>>>>> 66857742
 		}
 	};
 
@@ -294,11 +277,8 @@
 		options.pieSliceTextStyle.color = 'transparent';
 	}
 
-	const { slices } = UserDimensionsPieChart.chartOptions;
-
 	return (
 		<div className="googlesitekit-widget--analyticsAllTraffic__dimensions-container">
-<<<<<<< HEAD
 			<div className={ classnames(
 				'googlesitekit-widget--analyticsAllTraffic__dimensions-chart',
 				{
@@ -309,14 +289,14 @@
 				<GoogleChartV2
 					chartType="PieChart"
 					data={ dataMap || [] }
-					getChartWrapper={ () => {
+					getChartWrapper={ ( chartWrapper ) => {
+						chartWrapperRef.current = chartWrapper;
 						// Forces a re-render of the component to re-run useEffect hooks.
 						// If this is not called and the chart is updated while the mouse cursor
 						// is already over the chart, it won't properly run the `onmousenter` event
 						// and the "selectable" slices of the pie chart won't be enabled consistently.
 						setSelectable( null );
 					} }
-					height="400px"
 					loaded={ loaded }
 					loadingHeight="300px"
 					loadingWidth="300px"
@@ -327,73 +307,41 @@
 					options={ options }
 					width="100%"
 				>
-=======
-			<div className="googlesitekit-widget--analyticsAllTraffic__chart">
-				<PreviewBlock
-					className={ classnames( {
-						'googlesitekit-widget--analyticsAllTraffic__dimensions--not-loading': loaded,
-						'googlesitekit-widget--analyticsAllTraffic__dimensions--loading': ! loaded,
-					} ) }
-					width="300px"
-					height="300px"
-					shape="circular"
-				/>
-				<div className={ classnames(
-					'googlesitekit-widget--analyticsAllTraffic__dimensions-chart',
-					{
-						'googlesitekit-widget--analyticsAllTraffic__dimensions--loading': ! loaded,
-						'googlesitekit-widget--analyticsAllTraffic__selectable': selectable,
-					}
-				) }>
-					<GoogleChart
-						chartID={ chartID }
-						chartType="pie"
-						options={ options }
-						data={ dataMap || [] }
-						loadHeight={ 50 }
-						onReady={ onReady }
-					/>
-
->>>>>>> 66857742
 					<div
 						className="googlesitekit-widget--analyticsAllTraffic__dimensions-chart-title"
 						dangerouslySetInnerHTML={ title }
 					/>
-<<<<<<< HEAD
 				</GoogleChartV2>
-=======
+
+				<div className="googlesitekit-widget--analyticsAllTraffic__legend">
+					{ dataMap?.slice( 1 ).map( ( [ label ], i ) => {
+						const isActive = label === dimensionValue;
+						const sliceColor = slices[ i ]?.color;
+						const isOthers = __( 'Others', 'google-site-kit' ) === label;
+
+						return (
+							<Link
+								key={ label }
+								onClick={ () => onLegendClick( i ) }
+								className={ classnames(
+									'googlesitekit-widget--analyticsAllTraffic__legend-slice',
+									{
+										'googlesitekit-widget--analyticsAllTraffic__legend-active': isActive,
+										'googlesitekit-widget--analyticsAllTraffic__legend-others': isOthers,
+									}
+								) }
+							>
+								<span className="googlesitekit-widget--analyticsAllTraffic__dot" style={ { backgroundColor: sliceColor } } />
+
+								<span className="googlesitekit-widget--analyticsAllTraffic__label" data-label={ label }>
+									{ label }
+								</span>
+
+								<span className="googlesitekit-widget--analyticsAllTraffic__underlay" style={ { backgroundColor: sliceColor } } />
+							</Link>
+						);
+					} ) }
 				</div>
-			</div>
-
-			<div className="googlesitekit-widget--analyticsAllTraffic__legend">
-				{ dataMap?.slice( 1 ).map( ( [ label ], i ) => {
-					const isActive = label === dimensionValue;
-					const sliceColor = slices[ i ]?.color;
-					const isOthers = __( 'Others', 'google-site-kit' ) === label;
-
-					return (
-						<Link
-							key={ label }
-							onClick={ () => onLegendClick( i ) }
-							className={ classnames(
-								'googlesitekit-widget--analyticsAllTraffic__legend-slice',
-								{
-									'googlesitekit-widget--analyticsAllTraffic__legend-active': isActive,
-									'googlesitekit-widget--analyticsAllTraffic__legend-others': isOthers,
-								}
-							) }
-						>
-							<span className="googlesitekit-widget--analyticsAllTraffic__dot" style={ { backgroundColor: sliceColor } } />
-
-							<span className="googlesitekit-widget--analyticsAllTraffic__label" data-label={ label }>
-								{ label }
-							</span>
-
-							<span className="googlesitekit-widget--analyticsAllTraffic__underlay" style={ { backgroundColor: sliceColor } } />
-						</Link>
-					);
-				} ) }
->>>>>>> 66857742
 			</div>
 		</div>
 	);
