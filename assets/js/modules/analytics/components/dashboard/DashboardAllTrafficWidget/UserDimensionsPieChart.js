--- conflicted
+++ resolved
@@ -25,11 +25,7 @@
 /**
  * WordPress dependencies
  */
-<<<<<<< HEAD
 import { Fragment, useRef, useState } from '@wordpress/element';
-=======
-import { useCallback, useState, useEffect, useRef } from '@wordpress/element';
->>>>>>> 260ae9db
 import { __, _x, sprintf } from '@wordpress/i18n';
 
 /**
@@ -46,7 +42,6 @@
 import PreviewBlock from '../../../../../components/PreviewBlock';
 const { useDispatch, useSelect } = Data;
 
-<<<<<<< HEAD
 export default function UserDimensionsPieChart( {
 	dimensionName,
 	dimensionValue,
@@ -54,12 +49,6 @@
 	report,
 	sourceLink,
 } ) {
-=======
-export default function UserDimensionsPieChart( { dimensionName, dimensionValue, sourceLink, loaded, report } ) {
-	const containerRef = useRef();
-
-	const [ chartLoaded, setChartLoaded ] = useState( false );
->>>>>>> 260ae9db
 	const [ selectable, setSelectable ] = useState( false );
 
 	const otherSupportURL = useSelect( ( select ) => select( CORE_SITE ).getGoogleSupportURL( {
@@ -72,7 +61,6 @@
 
 	const { setValues } = useDispatch( CORE_UI );
 
-<<<<<<< HEAD
 	const chartWrapperRef = useRef();
 
 	const { slices } = UserDimensionsPieChart.chartOptions;
@@ -95,28 +83,13 @@
 			setValues( {
 				[ UI_DIMENSION_COLOR ]: slices[ row ]?.color,
 				[ UI_DIMENSION_VALUE ]: newDimensionValue,
-=======
-						setValues( {
-							[ UI_DIMENSION_VALUE ]: isOthers ? '' : newDimensionValue,
-							[ UI_DIMENSION_COLOR ]: isOthers ? '' : slices[ row ]?.color,
-						} );
-
-						if ( ! isOthers ) {
-							trackEvent(
-								'all_traffic_widget',
-								'slice_select',
-								`${ dimensionName }:${ newDimensionValue }`,
-							);
-						}
-					}
-				} else {
-					setValues( {
-						[ UI_DIMENSION_VALUE ]: '',
-						[ UI_DIMENSION_COLOR ]: '',
-					} );
-				}
->>>>>>> 260ae9db
 			} );
+
+			trackEvent(
+				'all_traffic_widget',
+				'slice_select',
+				`${ dimensionName }:${ newDimensionValue }`,
+			);
 		}
 	};
 
@@ -155,50 +128,23 @@
 						[ UI_DIMENSION_COLOR ]: '',
 						[ UI_DIMENSION_VALUE ]: '',
 					} );
+
+					trackEvent( 'all_traffic_widget', 'others_source_click', null );
 				} else {
 					setValues( {
 						[ UI_DIMENSION_COLOR ]: slices[ row ]?.color,
 						[ UI_DIMENSION_VALUE ]: newDimensionValue,
 					} );
+
+					trackEvent(
+						'all_traffic_widget',
+						'help_click',
+						`${ dimensionName }:${ newDimensionValue }`,
+					);
 				}
 			}
 		}
-<<<<<<< HEAD
-	};
-=======
-	}, [ chartID, setValues ] );
-
-	useEffect( () => {
-		const onTooltipClick = ( event ) => {
-			const { target } = event || {};
-			if ( ! target?.classList?.contains( 'googlesitekit-cta-link__tooltip' ) ) {
-				return;
-			}
-
-			const label = target.dataset.rowLabel;
-			if ( label === '(other)' || label === '(not set)' ) {
-				trackEvent( 'all_traffic_widget', 'help_click', label );
-			} else if ( label === 'others' ) {
-				trackEvent( 'all_traffic_widget', 'others_source_click', null );
-			}
-		};
-
-		if ( containerRef.current ) {
-			containerRef.current.addEventListener( 'click', onTooltipClick );
-		}
-
-		return () => {
-			if ( containerRef.current ) {
-				containerRef.current.removeEventListener( 'click', onTooltipClick );
-			}
-		};
-	}, [ containerRef.current ] );
-
-	useEffect( () => {
-		if ( ! chartLoaded ) {
-			return;
-		}
->>>>>>> 260ae9db
+	};
 
 	const onReady = ( { chartWrapper } ) => {
 		const chart = chartWrapper.getChart();
@@ -362,7 +308,6 @@
 
 	return (
 		<div className="googlesitekit-widget--analyticsAllTraffic__dimensions-container">
-<<<<<<< HEAD
 			<div className={ classnames(
 				'googlesitekit-widget--analyticsAllTraffic__dimensions-chart',
 				{
@@ -388,34 +333,6 @@
 					options={ options }
 					width="100%"
 				>
-=======
-			<div className="googlesitekit-widget--analyticsAllTraffic__chart">
-				<PreviewBlock
-					className={ classnames( {
-						'googlesitekit-widget--analyticsAllTraffic__dimensions--not-loading': loaded,
-						'googlesitekit-widget--analyticsAllTraffic__dimensions--loading': ! loaded,
-					} ) }
-					width="300px"
-					height="300px"
-					shape="circular"
-				/>
-				<div ref={ containerRef } className={ classnames(
-					'googlesitekit-widget--analyticsAllTraffic__dimensions-chart',
-					{
-						'googlesitekit-widget--analyticsAllTraffic__dimensions--loading': ! loaded,
-						'googlesitekit-widget--analyticsAllTraffic__selectable': selectable,
-					}
-				) }>
-					<GoogleChart
-						chartID={ chartID }
-						chartType="pie"
-						options={ options }
-						data={ dataMap || [] }
-						loadHeight={ 50 }
-						onReady={ onReady }
-					/>
-
->>>>>>> 260ae9db
 					<div
 						className="googlesitekit-widget--analyticsAllTraffic__dimensions-chart-title"
 						dangerouslySetInnerHTML={ title }
