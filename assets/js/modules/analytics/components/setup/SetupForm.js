/**
 * Analytics Setup form.
 *
 * Site Kit by Google, Copyright 2020 Google LLC
 *
 * Licensed under the Apache License, Version 2.0 (the "License");
 * you may not use this file except in compliance with the License.
 * You may obtain a copy of the License at
 *
 *     https://www.apache.org/licenses/LICENSE-2.0
 *
 * Unless required by applicable law or agreed to in writing, software
 * distributed under the License is distributed on an "AS IS" BASIS,
 * WITHOUT WARRANTIES OR CONDITIONS OF ANY KIND, either express or implied.
 * See the License for the specific language governing permissions and
 * limitations under the License.
 */

/**
 * External dependencies
 */
import PropTypes from 'prop-types';

/**
 * WordPress dependencies
 */
import { useCallback, useEffect } from '@wordpress/element';
import { __ } from '@wordpress/i18n';

/**
 * Internal dependencies
 */
import Data from 'googlesitekit-data';
import Button from '../../../../components/button';
import { STORE_NAME, PROFILE_CREATE, FORM_SETUP, EDIT_SCOPE } from '../../datastore/constants';
import { STORE_NAME as CORE_USER } from '../../../../googlesitekit/datastore/user/constants';
import { STORE_NAME as CORE_FORMS } from '../../../../googlesitekit/datastore/forms/constants';
import { STORE_NAME as MODULES_TAGMANAGER } from '../../../tagmanager/datastore/constants';
import {
	AccountSelect,
	ExistingGTMPropertyNotice,
	ExistingGTMPropertyError,
	ExistingTagNotice,
	ProfileSelect,
	PropertySelect,
	ProfileNameTextField,
} from '../common';
import StoreErrorNotice from '../../../../components/StoreErrorNotice';
import { trackEvent } from '../../../../util';
<<<<<<< HEAD
import { isValidPropertyID } from '../../util';
import { isPermissionScopeError } from '../../../../googlesitekit/datastore/user/utils/is-permission-scope-error';
=======
import { isPermissionScopeError } from '../../../../util/errors';
>>>>>>> 2c4ce22c
const { useSelect, useDispatch } = Data;

export default function SetupForm( { finishSetup } ) {
	const accounts = useSelect( ( select ) => select( STORE_NAME ).getAccounts() ) || [];
	const hasExistingTag = useSelect( ( select ) => select( STORE_NAME ).hasExistingTag() );
	const canSubmitChanges = useSelect( ( select ) => select( STORE_NAME ).canSubmitChanges() );
	const hasEditScope = useSelect( ( select ) => select( CORE_USER ).hasScope( EDIT_SCOPE ) );
	const autoSubmit = useSelect( ( select ) => select( CORE_FORMS ).getValue( FORM_SETUP, 'autoSubmit' ) );
	const gtmAnalyticsPropertyID = useSelect( ( select ) => select( MODULES_TAGMANAGER ).getSingleAnalyticsPropertyID() );
	const gtmAnalyticsPropertyIDPermission = useSelect( ( select ) => select( STORE_NAME ).hasTagPermission( gtmAnalyticsPropertyID ) );
	// Needed to conditionally show the profile name field and surrounding container.
	const profileID = useSelect( ( select ) => select( STORE_NAME ).getProfileID() );

	const { setValues } = useDispatch( CORE_FORMS );
	const { submitChanges } = useDispatch( STORE_NAME );
	const submitForm = useCallback( async ( event ) => {
		event.preventDefault();
		const { error } = await submitChanges();
		if ( isPermissionScopeError( error ) ) {
			setValues( FORM_SETUP, { autoSubmit: true } );
		}
		if ( ! error ) {
			setValues( FORM_SETUP, { autoSubmit: false } );
			await trackEvent( 'analytics_setup', 'analytics_configured' );
			finishSetup();
		}
	}, [ canSubmitChanges, finishSetup ] );

	// If the user lands back on this component with autoSubmit and the edit scope,
	// resubmit the form.
	useEffect( () => {
		if ( autoSubmit && hasEditScope ) {
			submitForm( { preventDefault: () => {} } );
		}
	}, [ hasEditScope, autoSubmit, submitForm ] );

	let gtmTagNotice;
	if ( isValidPropertyID( gtmAnalyticsPropertyID ) && gtmAnalyticsPropertyIDPermission ) {
		gtmTagNotice = <ExistingGTMPropertyNotice />;
	} else if ( isValidPropertyID( gtmAnalyticsPropertyID ) && gtmAnalyticsPropertyIDPermission === false ) {
		gtmTagNotice = <ExistingGTMPropertyError />;
	}

	return (
		<form className="googlesitekit-analytics-setup__form" onSubmit={ submitForm }>
			<StoreErrorNotice moduleSlug="analytics" storeName={ STORE_NAME } />
			<ExistingTagNotice />

			{ gtmTagNotice }

			{ ( !! accounts.length && ! hasExistingTag ) && (
				<p className="googlesitekit-margin-bottom-0">
					{ __( 'Please select the account information below. You can change this view later in your settings.', 'google-site-kit' ) }
				</p>
			) }

			<div className="googlesitekit-setup-module__inputs">
				<AccountSelect />

				<PropertySelect />

				<ProfileSelect />
			</div>

			{ profileID === PROFILE_CREATE && (
				<div className="googlesitekit-setup-module__inputs googlesitekit-setup-module__inputs--multiline">
					<ProfileNameTextField />
				</div>
			) }

			<div className="googlesitekit-setup-module__action">
				<Button disabled={ ! canSubmitChanges }>
					{ __( 'Configure Analytics', 'google-site-kit' ) }
				</Button>
			</div>
		</form>
	);
}

SetupForm.propTypes = {
	finishSetup: PropTypes.func,
};

SetupForm.defaultProps = {
	finishSetup: () => {},
};<|MERGE_RESOLUTION|>--- conflicted
+++ resolved
@@ -47,12 +47,8 @@
 } from '../common';
 import StoreErrorNotice from '../../../../components/StoreErrorNotice';
 import { trackEvent } from '../../../../util';
-<<<<<<< HEAD
 import { isValidPropertyID } from '../../util';
-import { isPermissionScopeError } from '../../../../googlesitekit/datastore/user/utils/is-permission-scope-error';
-=======
 import { isPermissionScopeError } from '../../../../util/errors';
->>>>>>> 2c4ce22c
 const { useSelect, useDispatch } = Data;
 
 export default function SetupForm( { finishSetup } ) {
