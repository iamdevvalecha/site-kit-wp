--- conflicted
+++ resolved
@@ -24,12 +24,8 @@
 /**
  * WordPress dependencies
  */
-<<<<<<< HEAD
-import { __, _x } from '@wordpress/i18n';
-=======
 import { createInterpolateElement } from '@wordpress/element';
 import { __, _x, sprintf } from '@wordpress/i18n';
->>>>>>> c2693a86
 
 /**
  * Internal dependencies
@@ -37,10 +33,6 @@
 import Data from 'googlesitekit-data';
 import GoogleChart from '../../../../components/google-chart';
 import Link from '../../../../components/link';
-<<<<<<< HEAD
-=======
-import { getSiteKitAdminURL } from '../../../../util';
->>>>>>> c2693a86
 import { extractAnalyticsDataForTrafficChart } from '../../util';
 import { STORE_NAME } from '../../datastore/constants';
 import { STORE_NAME as CORE_SITE } from '../../../../googlesitekit/datastore/site/constants';
@@ -86,13 +78,10 @@
 	}
 	const sourceURI = useSelect( ( select ) => select( STORE_NAME ).getServiceURL( { path } ) );
 
-<<<<<<< HEAD
 	if ( ! data ) {
 		return null;
 	}
 
-=======
->>>>>>> c2693a86
 	return (
 		<div className="googlesitekit-chart googlesitekit-chart--pie">
 			<GoogleChart
@@ -102,22 +91,6 @@
 				id="overview-piechart"
 				loadHeight={ 205 }
 			/>
-<<<<<<< HEAD
-			{ source &&
-				<div className="googlesitekit-chart__source">
-					{ [
-						__( 'Source:', 'google-site-kit' ),
-						' ',
-						<Link
-							key="link"
-							href={ sourceURI }
-							inherit
-							external
-						>
-							{ _x( 'Analytics', 'Service name', 'google-site-kit' ) }
-						</Link>,
-					] }
-=======
 
 			{ source &&
 				<div className="googlesitekit-chart__source">
@@ -130,12 +103,11 @@
 						{
 							a: <Link
 								key="link"
-								href={ getSiteKitAdminURL( 'googlesitekit-module-analytics' ) }
+								href={ sourceURI }
 								inherit
 							/>,
 						}
 					) }
->>>>>>> c2693a86
 				</div>
 			}
 		</div>
