--- conflicted
+++ resolved
@@ -79,23 +79,6 @@
 	protected $credentials;
 
 	/**
-<<<<<<< HEAD
-	 * API key instance.
-	 *
-	 * @since 1.0.0
-	 * @var API_Key
-	 */
-	protected $api_key;
-=======
-	 * GCP project instance.
-	 *
-	 * @since 1.0.0
-	 * @var GCP_Project
-	 */
-	protected $gcp_project;
->>>>>>> 6b447063
-
-	/**
 	 * Verification instance.
 	 *
 	 * @since 1.0.0
@@ -161,11 +144,6 @@
 		$this->transients = $transients;
 
 		$this->credentials      = new Credentials( $this->options );
-<<<<<<< HEAD
-		$this->api_key          = new API_Key( $this->options );
-=======
-		$this->gcp_project      = new GCP_Project( $this->options );
->>>>>>> 6b447063
 		$this->verification     = new Verification( $this->user_options );
 		$this->verification_tag = new Verification_Tag( $this->user_options, $this->transients );
 		$this->profile          = new Profile( $user_options, $this->get_oauth_client() );
@@ -269,28 +247,6 @@
 	 */
 	public function credentials() {
 		return $this->credentials;
-	}
-
-	/**
-<<<<<<< HEAD
-	 * Gets the API key instance.
-	 *
-	 * @since 1.0.0
-	 *
-	 * @return API_Key API key instance.
-	 */
-	public function api_key() {
-		return $this->api_key;
-=======
-	 * Gets the GCP project instance.
-	 *
-	 * @since 1.0.0
-	 *
-	 * @return GCP_Project Project ID instance.
-	 */
-	public function gcp_project() {
-		return $this->gcp_project;
->>>>>>> 6b447063
 	}
 
 	/**
@@ -562,71 +518,16 @@
 			$data['userData']['picture'] = $profile_data['photo'];
 		}
 
-<<<<<<< HEAD
 		$auth_client = $this->get_oauth_client();
 		if ( $auth_client->using_proxy() ) {
 			$access_code                 = (string) $this->user_options->get( Clients\OAuth_Client::OPTION_PROXY_ACCESS_CODE );
 			$data['proxySetupURL']       = esc_url_raw( $auth_client->get_proxy_setup_url( $access_code ) );
 			$data['proxyPermissionsURL'] = esc_url_raw( $auth_client->get_proxy_permissions_url() );
-=======
-		$client_data = $this->credentials->get();
-		$gcp_project = $this->gcp_project->get();
->>>>>>> 6b447063
-
-			// TODO: Remove once related JS functionality is removed. For now, still set these as false-y.
-			$data['apikey'] = false;
-		} else {
-			// TODO: Remove once related JS functionality is removed.
-			$apikey = $this->get_api_key_client()->get_api_key();
-
-<<<<<<< HEAD
-			if ( current_user_can( Permissions::MANAGE_OPTIONS ) && $apikey ) {
-				$data['apikey'] = $apikey;
-			} else {
-				$data['apikey'] = false;
-			}
-
-			$external_sitename = html_entity_decode( get_bloginfo( 'name' ), ENT_QUOTES );
-			$external_sitename = str_replace( '&', 'and', $external_sitename );
-			$external_sitename = trim( preg_replace( '/([^A-Za-z0-9 ]+|google)/i', '', $external_sitename ) );
-			if ( strlen( $external_sitename ) < 4 ) {
-				$external_sitename .= ' Site Kit';
-			}
-			$external_page_params      = array(
-				'sitename' => substr( $external_sitename, 0, 30 ), // limit to 30 chars.
-				'siteurl'  => untrailingslashit( home_url() ),
-			);
-			$data['externalAPIKeyURL'] = esc_url_raw( add_query_arg( $external_page_params, 'https://developers.google.com/web/site-kit/apikey' ) );
-=======
-		// Make GCP project information available only to the creator.
-		if ( ! empty( $gcp_project['id'] ) && (int) get_current_user_id() === $gcp_project['wp_owner_id'] ) {
-			$data['projectId']  = $gcp_project['id'];
-			$data['projectUrl'] = add_query_arg( 'project', $gcp_project['id'], 'https://console.cloud.google.com/apis/credentials' );
-		} else {
-			$data['projectId']  = false;
-			$data['projectUrl'] = false;
->>>>>>> 6b447063
 		}
 
 		$data['connectUrl']    = esc_url_raw( $this->get_connect_url() );
 		$data['disconnectUrl'] = esc_url_raw( $this->get_disconnect_url() );
 
-<<<<<<< HEAD
-=======
-		$external_sitename = html_entity_decode( get_bloginfo( 'name' ), ENT_QUOTES );
-		$external_sitename = str_replace( '&', 'and', $external_sitename );
-		$external_sitename = trim( preg_replace( '/([^A-Za-z0-9 ]+|google)/i', '', $external_sitename ) );
-		if ( strlen( $external_sitename ) < 4 ) {
-			$external_sitename .= ' Site Kit';
-		}
-		$external_page_params = array(
-			'sitename' => substr( $external_sitename, 0, 30 ), // limit to 30 chars.
-			'siteurl'  => untrailingslashit( home_url() ),
-		);
-
-		$data['externalCredentialsURL'] = esc_url_raw( add_query_arg( $external_page_params, 'https://developers.google.com/web/site-kit' ) );
-
->>>>>>> 6b447063
 		return $data;
 	}
 
