<?php
/**
 * Class Google\Site_Kit\Core\REST_API\REST_Routes
 *
 * @package   Google\Site_Kit
 * @copyright 2019 Google LLC
 * @license   https://www.apache.org/licenses/LICENSE-2.0 Apache License 2.0
 * @link      https://sitekit.withgoogle.com
 */

namespace Google\Site_Kit\Core\REST_API;

use Google\Site_Kit\Context;
use Google\Site_Kit\Core\Modules\Modules;
use Google\Site_Kit\Core\Modules\Module;
use Google\Site_Kit\Core\Permissions\Permissions;
use Google\Site_Kit\Core\Authentication\Authentication;
use Google\Site_Kit\Core\Util\Developer_Plugin_Installer;
use Google\Site_Kit\Core\Util\Reset;
use WP_Post;
use WP_REST_Server;
use WP_REST_Request;
use WP_REST_Response;
use WP_Error;

/**
 * Class managing REST API routes.
 *
 * @since 1.0.0
 * @access private
 * @ignore
 */
final class REST_Routes {

	const REST_ROOT = 'google-site-kit/v1';

	/**
	 * Plugin context.
	 *
	 * @since 1.0.0
	 * @var Context
	 */
	private $context;

	/**
	 * Authentication instance.
	 *
	 * @since 1.0.0
	 * @var Authentication
	 */
	protected $authentication;

	/**
	 * Modules instance.
	 *
	 * @since 1.0.0
	 * @var Modules
	 */
	protected $modules;

	/**
	 * Constructor.
	 *
	 * @since 1.0.0
	 *
	 * @param Context        $context        Plugin context.
	 * @param Authentication $authentication Optional. Authentication instance. Default is a new instance.
	 * @param Modules        $modules        Optional. Modules instance. Default is a new instance.
	 */
	public function __construct( Context $context, Authentication $authentication = null, Modules $modules = null ) {
		$this->context = $context;

		if ( ! $authentication ) {
			$authentication = new Authentication( $this->context );
		}
		$this->authentication = $authentication;

		if ( ! $modules ) {
			$modules = new Modules( $this->context, null, null, $this->authentication );
		}
		$this->modules = $modules;
	}

	/**
	 * Registers functionality through WordPress hooks.
	 *
	 * @since 1.0.0
	 */
	public function register() {
		add_action(
			'rest_api_init',
			function( $server ) {
				$this->register_routes( $server );
			}
		);

		add_filter(
			'do_parse_request',
			function( $do_parse_request, $wp ) {
				add_filter(
					'query_vars',
					function( $vars ) use ( $wp ) {
						// Unsets standard public query vars to escape conflicts between WordPress core
						// and Google Site Kit APIs which happen when WordPress incorrectly parses request
						// arguments.
<<<<<<< HEAD
						$namespace = rest_get_url_prefix() . '/' . self::REST_ROOT;
						if ( substr( $wp->request, 0, strlen( $namespace ) ) === $namespace ) {
							// List of variable names to remove from public query variables list.
							$unset_vars = array( 'orderby' );
							return array_values( array_diff( $vars, $unset_vars ) );
=======

						$unset_vars = ( $wp->request && stripos( $wp->request, trailingslashit( rest_get_url_prefix() ) . self::REST_ROOT ) !== false ) // Check regular permalinks.
							|| ( empty( $wp->request ) && stripos( $this->context->input()->filter( INPUT_GET, 'rest_route' ), self::REST_ROOT ) !== false ); // Check plain permalinks.

						if ( $unset_vars ) {
							// List of variable names to remove from public query variables list.
							return array_values(
								array_diff(
									$vars,
									array(
										'orderby',
									)
								)
							);
>>>>>>> 5c70e4c5
						}

						return $vars;
					}
				);
				return $do_parse_request;
			},
			10,
			2
		);
	}

	/**
	 * Registers all REST routes.
	 *
	 * @since 1.0.0
	 *
	 * @param WP_REST_Server $server WordPress REST server instance.
	 */
	private function register_routes( WP_REST_Server $server ) {
		$routes = $this->get_routes();

		array_walk(
			$routes,
			function( REST_Route $route ) use ( $server ) {
				$this->register_route( $route, $server );
			}
		);
	}

	/**
	 * Registers the given REST route on the passed server object.
	 *
	 * @since 1.0.0
	 *
	 * @param REST_Route     $route  REST route.
	 * @param WP_REST_Server $server WordPress REST server instance.
	 */
	protected function register_route( REST_Route $route, WP_REST_Server $server ) {
		$route_uri = '/' . self::REST_ROOT . '/' . trim( $route->get_uri(), '/' );
		$args      = $route->get_args();

		$server->register_route( self::REST_ROOT, $route_uri, $args );
	}

	/**
	 * Gets available REST routes.
	 *
	 * @since 1.0.0
	 * @since 1.3.0 Moved most routes into individual classes and introduced {@see 'googlesitekit_rest_routes'} filter.
	 *
	 * @return array List of REST_Route instances.
	 */
	private function get_routes() {
		$can_view_insights = function() {
			// This accounts for routes that need to be called before user has completed setup flow.
			if ( current_user_can( Permissions::SETUP ) ) {
				return true;
			}

			return current_user_can( Permissions::VIEW_POSTS_INSIGHTS );
		};

		$routes = array(
			// TODO: This route is super-complex to use and needs to be simplified.
			new REST_Route(
				'data',
				array(
					array(
						'methods'             => WP_REST_Server::CREATABLE,
						'callback'            => function( WP_REST_Request $request ) {
							if ( ! $request['request'] ) {
								return new WP_Error( 'no_data_requested', __( 'Missing request data.', 'google-site-kit' ), array( 'status' => 400 ) );
							}

							// Datasets are expected to be objects but the REST API parses the JSON into an array.
							$datasets = array_map(
								function ( $dataset_array ) {
									return (object) $dataset_array;
								},
								$request['request']
							);

							$modules = $this->modules->get_active_modules();

							$responses = array();
							foreach ( $modules as $module ) {
								$filtered_datasets = array_filter(
									$datasets,
									function( $dataset ) use ( $module ) {
										return 'modules' === $dataset->type && $module->slug === $dataset->identifier; // phpcs:ignore WordPress.NamingConventions.ValidVariableName
									}
								);
								if ( empty( $filtered_datasets ) ) {
									continue;
								}
								$additional_responses = $module->get_batch_data( $filtered_datasets );
								if ( is_array( $additional_responses ) ) {
									$responses = array_merge( $responses, $additional_responses );
								}
							}
							$responses = array_map(
								function ( $response ) {
									if ( is_wp_error( $response ) ) {
										return $this->error_to_response( $response );
									}
									return $response;
								},
								$responses
							);

							return new WP_REST_Response( $responses );
						},
						'permission_callback' => $can_view_insights,
						'args'                => array(
							'request' => array(
								'type'        => 'array',
								'description' => __( 'List of request objects.', 'google-site-kit' ),
								'required'    => true,
								'items'       => array(
									'type' => 'object',
								),
							),
						),
					),
				)
			),
			// TODO: Remove this and replace usage with calls to wp/v1/posts.
			new REST_Route(
				'core/search/data/post-search',
				array(
					array(
						'methods'  => WP_REST_Server::READABLE,
						'callback' => function( WP_REST_Request $request ) {
							$query = rawurldecode( $request['query'] );

							if ( filter_var( $query, FILTER_VALIDATE_URL ) ) {
								// Get entity via URL, but only return it if it is a post.
								$entity = $this->context->get_reference_entity_from_url( $query );
								if ( $entity && $entity->get_id() && in_array( $entity->get_type(), array( 'post', 'blog' ), true ) ) {
									$posts = array_filter( array( WP_Post::get_instance( $entity->get_id() ) ) );
								} else {
									$posts = array();
								}
							} else {
								$args = array(
									'posts_per_page'  => 10,
									'google-site-kit' => 1,
									's'               => $query,
									'no_found_rows'   => true,
									'update_post_meta_cache' => false,
									'update_post_term_cache' => false,
									'post_status'     => array( 'publish' ),
								);
								$posts = ( new \WP_Query( $args ) )->posts;
							}

							if ( empty( $posts ) ) {
								return array();
							}

							foreach ( $posts as $post ) {
								$post->permalink = $this->context->get_reference_permalink( $post->ID );
							}

							return new WP_REST_Response( $posts );
						},
					),
				),
				array(
					'args' => array(
						'query' => array(
							'type'        => 'string',
							'description' => __( 'Text content to search for.', 'google-site-kit' ),
							'required'    => true,
						),
					),
				)
			),
		);

		/**
		 * Filters the list of available REST routes.
		 *
		 * @since 1.3.0
		 *
		 * @param array $routes List of REST_Route objects.
		 */
		return apply_filters( 'googlesitekit_rest_routes', $routes );
	}

	/**
	 * Converts a WP_Error to its response representation.
	 *
	 * Adapted from \WP_REST_Server::error_to_response
	 *
	 * @since 1.2.0
	 *
	 * @param WP_Error $error Error to transform.
	 *
	 * @return array
	 */
	protected function error_to_response( WP_Error $error ) {
		$errors = array();

		foreach ( (array) $error->errors as $code => $messages ) {
			foreach ( (array) $messages as $message ) {
				$errors[] = array(
					'code'    => $code,
					'message' => $message,
					'data'    => $error->get_error_data( $code ),
				);
			}
		}

		$data = $errors[0];
		if ( count( $errors ) > 1 ) {
			// Remove the primary error.
			array_shift( $errors );
			$data['additional_errors'] = $errors;
		}

		return $data;
	}
}<|MERGE_RESOLUTION|>--- conflicted
+++ resolved
@@ -103,13 +103,6 @@
 						// Unsets standard public query vars to escape conflicts between WordPress core
 						// and Google Site Kit APIs which happen when WordPress incorrectly parses request
 						// arguments.
-<<<<<<< HEAD
-						$namespace = rest_get_url_prefix() . '/' . self::REST_ROOT;
-						if ( substr( $wp->request, 0, strlen( $namespace ) ) === $namespace ) {
-							// List of variable names to remove from public query variables list.
-							$unset_vars = array( 'orderby' );
-							return array_values( array_diff( $vars, $unset_vars ) );
-=======
 
 						$unset_vars = ( $wp->request && stripos( $wp->request, trailingslashit( rest_get_url_prefix() ) . self::REST_ROOT ) !== false ) // Check regular permalinks.
 							|| ( empty( $wp->request ) && stripos( $this->context->input()->filter( INPUT_GET, 'rest_route' ), self::REST_ROOT ) !== false ); // Check plain permalinks.
@@ -124,7 +117,6 @@
 									)
 								)
 							);
->>>>>>> 5c70e4c5
 						}
 
 						return $vars;
