<?php
/**
 * Class Google\Site_Kit\Modules\Analytics
 *
 * @package   Google\Site_Kit
 * @copyright 2019 Google LLC
 * @license   https://www.apache.org/licenses/LICENSE-2.0 Apache License 2.0
 * @link      https://sitekit.withgoogle.com
 */

namespace Google\Site_Kit\Modules;

use Google\Site_Kit\Core\Modules\Module;
use Google\Site_Kit\Core\Modules\Module_Settings;
use Google\Site_Kit\Core\Modules\Module_With_Admin_Bar;
use Google\Site_Kit\Core\Modules\Module_With_Debug_Fields;
use Google\Site_Kit\Core\Modules\Module_With_Screen;
use Google\Site_Kit\Core\Modules\Module_With_Screen_Trait;
use Google\Site_Kit\Core\Modules\Module_With_Scopes;
use Google\Site_Kit\Core\Modules\Module_With_Scopes_Trait;
use Google\Site_Kit\Core\Modules\Module_With_Settings;
use Google\Site_Kit\Core\Modules\Module_With_Settings_Trait;
<<<<<<< HEAD
use Google\Site_Kit\Core\Authentication\Google_Proxy;
=======
use Google\Site_Kit\Core\Modules\Module_With_Assets;
use Google\Site_Kit\Core\Modules\Module_With_Assets_Trait;
use Google\Site_Kit\Core\Assets\Asset;
use Google\Site_Kit\Core\Assets\Script;
>>>>>>> 639efe4b
use Google\Site_Kit\Core\Authentication\Clients\Google_Site_Kit_Client;
use Google\Site_Kit\Core\REST_API\Data_Request;
use Google\Site_Kit\Core\Storage\Encrypted_Options;
use Google\Site_Kit\Core\Util\Debug_Data;
use Google\Site_Kit\Modules\Analytics\Settings;
use Google\Site_Kit\Modules\Analytics\Proxy_AccountTicket;
use Google\Site_Kit\Modules\Analytics\Proxy_Provisioning;
use Google\Site_Kit_Dependencies\Google_Service_AnalyticsReporting_DateRangeValues;
use Google\Site_Kit_Dependencies\Google_Service_AnalyticsReporting_GetReportsResponse;
use Google\Site_Kit_Dependencies\Google_Service_AnalyticsReporting_Report;
use Google\Site_Kit_Dependencies\Google_Service_AnalyticsReporting_ReportData;
use Google\Site_Kit_Dependencies\Google_Service_Analytics;
use Google\Site_Kit_Dependencies\Google_Service_AnalyticsReporting;
use Google\Site_Kit_Dependencies\Google_Service_AnalyticsReporting_GetReportsRequest;
use Google\Site_Kit_Dependencies\Google_Service_AnalyticsReporting_ReportRequest;
use Google\Site_Kit_Dependencies\Google_Service_AnalyticsReporting_Dimension;
use Google\Site_Kit_Dependencies\Google_Service_AnalyticsReporting_DimensionFilter;
use Google\Site_Kit_Dependencies\Google_Service_AnalyticsReporting_DimensionFilterClause;
use Google\Site_Kit_Dependencies\Google_Service_AnalyticsReporting_DateRange;
use Google\Site_Kit_Dependencies\Google_Service_AnalyticsReporting_Metric;
use Google\Site_Kit_Dependencies\Google_Service_AnalyticsReporting_OrderBy;
use Google\Site_Kit_Dependencies\Google_Service_Analytics_Accounts;
use Google\Site_Kit_Dependencies\Google_Service_Analytics_Account;
use Google\Site_Kit_Dependencies\Google_Service_Analytics_Webproperties;
use Google\Site_Kit_Dependencies\Google_Service_Analytics_Webproperty;
use Google\Site_Kit_Dependencies\Google_Service_Analytics_Profile;
use Google\Site_Kit_Dependencies\Psr\Http\Message\RequestInterface;
use WP_Error;
use Exception;

/**
 * Class representing the Analytics module.
 *
 * @since 1.0.0
 * @access private
 * @ignore
 */
final class Analytics extends Module
	implements Module_With_Screen, Module_With_Scopes, Module_With_Settings, Module_With_Assets, Module_With_Admin_Bar, Module_With_Debug_Fields {
	use Module_With_Screen_Trait, Module_With_Scopes_Trait, Module_With_Settings_Trait, Module_With_Assets_Trait;

	const ANALYTICS_PROVISIONING_ACCOUNT_TICKET_ID = 'googlesitekit_analytics_provision_atid';

	/**
	 * Registers functionality through WordPress hooks.
	 *
	 * @since 1.0.0
	 */
	public function register() {
		$this->register_scopes_hook();

		$this->register_screen_hook();

		/**
		 * This filter only exists to be unhooked by the AdSense module if active.
		 *
		 * @see \Google\Site_Kit\Modules\Analytics\Settings::register
		 */
		add_filter( 'googlesitekit_analytics_adsense_linked', '__return_false' );

		add_action( // For non-AMP.
			'wp_enqueue_scripts',
			function() {
				$this->enqueue_gtag_js();
			}
		);

		$print_amp_gtag = function() {
			// This hook is only available in AMP plugin version >=1.3, so if it
			// has already completed, do nothing.
			if ( ! doing_action( 'amp_print_analytics' ) && did_action( 'amp_print_analytics' ) ) {
				return;
			}

			$this->print_amp_gtag();
		};
		// Which actions are run depends on the version of the AMP Plugin
		// (https://amp-wp.org/) available. Version >=1.3 exposes a
		// new, `amp_print_analytics` action.
		// For all AMP modes, AMP plugin version >=1.3.
		add_action( 'amp_print_analytics', $print_amp_gtag );
		// For AMP Standard and Transitional, AMP plugin version <1.3.
		add_action( 'wp_footer', $print_amp_gtag, 20 );
		// For AMP Reader, AMP plugin version <1.3.
		add_action( 'amp_post_template_footer', $print_amp_gtag, 20 );

		add_filter( // Load amp-analytics component for AMP Reader.
			'amp_post_template_data',
			function( $data ) {
				return $this->amp_data_load_analytics_component( $data );
			}
		);

		add_action(
			'wp_head',
			function () {
				if ( $this->is_tracking_disabled() ) {
					$this->print_tracking_opt_out();
				}
			},
			0
		);
	}

	/**
	 * Checks whether or not tracking snippet should be contextually disabled for this request.
	 *
	 * @since 1.1.0
	 *
	 * @return bool
	 */
	protected function is_tracking_disabled() {
		$exclusions = $this->get_data( 'tracking-disabled' );
		$disabled   = in_array( 'loggedinUsers', $exclusions, true ) && is_user_logged_in();

		/**
		 * Filters whether or not the Analytics tracking snippet is output for the current request.
		 *
		 * @since 1.1.0
		 *
		 * @param $disabled bool Whether to disable tracking or not.
		 */
		return (bool) apply_filters( 'googlesitekit_analytics_tracking_disabled', $disabled );
	}

	/**
	 * Gets required Google OAuth scopes for the module.
	 *
	 * @since 1.0.0
	 *
	 * @return array List of Google OAuth scopes.
	 */
	public function get_scopes() {
		return array(
			'https://www.googleapis.com/auth/analytics',
			'https://www.googleapis.com/auth/analytics.readonly',
			'https://www.googleapis.com/auth/analytics.manage.users',
			'https://www.googleapis.com/auth/analytics.edit',
			'https://www.googleapis.com/auth/analytics.provision',
		);
	}

	/**
	 * Returns all module information data for passing it to JavaScript.
	 *
	 * @since 1.0.0
	 *
	 * @return array Module information data.
	 */
	public function prepare_info_for_js() {
		$info = parent::prepare_info_for_js();

		$info['provides'] = array(
			__( 'Audience overview', 'google-site-kit' ),
			__( 'Top pages', 'google-site-kit' ),
			__( 'Top acquisition sources', 'google-site-kit' ),
		);

		return $info;
	}

	/**
	 * Checks whether the module is connected.
	 *
	 * A module being connected means that all steps required as part of its activation are completed.
	 *
	 * @since 1.0.0
	 *
	 * @return bool True if module is connected, false otherwise.
	 */
	public function is_connected() {
		$connection = $this->get_data( 'connection' );
		if ( is_wp_error( $connection ) ) {
			return false;
		}

		foreach ( (array) $connection as $value ) {
			if ( empty( $value ) ) {
				return false;
			}
		}

		return parent::is_connected();
	}

	/**
	 * Cleans up when the module is deactivated.
	 *
	 * @since 1.0.0
	 */
	public function on_deactivation() {
		$this->get_settings()->delete();
		$this->options->delete( 'googlesitekit_analytics_adsense_linked' );
	}

	/**
	 * Checks if the module is active in the admin bar for the given URL.
	 *
	 * @since 1.4.0
	 *
	 * @param string $url URL to determine active state for.
	 * @return bool
	 */
	public function is_active_in_admin_bar( $url ) {
		if ( ! $this->is_connected() ) {
			return false;
		}

		return $this->has_data_for_url( $url );
	}

	/**
	 * Gets an array of debug field definitions.
	 *
	 * @since 1.5.0
	 *
	 * @return array
	 */
	public function get_debug_fields() {
		$settings = $this->get_settings()->get();

		return array(
			'analytics_account_id'  => array(
				'label' => __( 'Analytics account ID', 'google-site-kit' ),
				'value' => $settings['accountID'],
				'debug' => Debug_Data::redact_debug_value( $settings['accountID'] ),
			),
			'analytics_property_id' => array(
				'label' => __( 'Analytics property ID', 'google-site-kit' ),
				'value' => $settings['propertyID'],
				'debug' => Debug_Data::redact_debug_value( $settings['propertyID'], 7 ),
			),
			'analytics_profile_id'  => array(
				'label' => __( 'Analytics profile ID', 'google-site-kit' ),
				'value' => $settings['profileID'],
				'debug' => Debug_Data::redact_debug_value( $settings['profileID'] ),
			),
			'analytics_use_snippet' => array(
				'label' => __( 'Analytics snippet placed', 'google-site-kit' ),
				'value' => $settings['useSnippet'] ? __( 'Yes', 'google-site-kit' ) : __( 'No', 'google-site-kit' ),
				'debug' => $settings['useSnippet'] ? 'yes' : 'no',
			),
		);
	}

	/**
	 * Outputs gtag snippet.
	 *
	 * @since 1.0.0
	 */
	protected function enqueue_gtag_js() {
		// Bail early if we are checking for the tag presence from the back end.
		if ( $this->context->input()->filter( INPUT_GET, 'tagverify', FILTER_VALIDATE_BOOLEAN ) ) {
			return;
		}

		// On AMP, do not print the script tag.
		if ( $this->context->is_amp() ) {
			return;
		}

		$use_snippet = $this->get_data( 'use-snippet' );
		if ( is_wp_error( $use_snippet ) || ! $use_snippet ) {
			return;
		}

		$tracking_id = $this->get_data( 'property-id' );
		if ( is_wp_error( $tracking_id ) ) {
			return;
		}

		wp_enqueue_script( // phpcs:ignore WordPress.WP.EnqueuedResourceParameters.MissingVersion
			'google_gtagjs',
			'https://www.googletagmanager.com/gtag/js?id=' . esc_attr( $tracking_id ),
			false,
			null,
			false
		);
		wp_script_add_data( 'google_gtagjs', 'script_execution', 'async' );

		wp_add_inline_script(
			'google_gtagjs',
			'window.dataLayer = window.dataLayer || [];function gtag(){dataLayer.push(arguments);}'
		);

		$gtag_opt = array();

		if ( $this->context->get_amp_mode() ) {
			$gtag_opt['linker'] = array(
				'domains' => array( $this->get_home_domain() ),
			);
		}

		$anonymize_ip = $this->get_data( 'anonymize-ip' );
		if ( ! is_wp_error( $anonymize_ip ) && $anonymize_ip ) {
			// See https://developers.google.com/analytics/devguides/collection/gtagjs/ip-anonymization.
			$gtag_opt['anonymize_ip'] = true;
		}

		/**
		 * Filters the gtag configuration options for the Analytics snippet.
		 *
		 * You can use the {@see 'googlesitekit_amp_gtag_opt'} filter to do the same for gtag in AMP.
		 *
		 * @since 1.0.0
		 *
		 * @see https://developers.google.com/gtagjs/devguide/configure
		 *
		 * @param array $gtag_opt gtag config options.
		 */
		$gtag_opt = apply_filters( 'googlesitekit_gtag_opt', $gtag_opt );

		if ( ! empty( $gtag_opt['linker'] ) ) {
			wp_add_inline_script(
				'google_gtagjs',
				'gtag(\'set\', \'linker\', ' . wp_json_encode( $gtag_opt['linker'] ) . ' );'
			);
		}
		unset( $gtag_opt['linker'] );

		wp_add_inline_script(
			'google_gtagjs',
			'gtag(\'js\', new Date());'
		);

		if ( empty( $gtag_opt ) ) {
			wp_add_inline_script(
				'google_gtagjs',
				'gtag(\'config\', \'' . esc_attr( $tracking_id ) . '\');'
			);
		} else {
			wp_add_inline_script(
				'google_gtagjs',
				'gtag(\'config\', \'' . esc_attr( $tracking_id ) . '\', ' . wp_json_encode( $gtag_opt ) . ' );'
			);
		}
	}

	/**
	 * Outputs gtag <amp-analytics> tag.
	 *
	 * @since 1.0.0
	 */
	protected function print_amp_gtag() {
		// Bail early if we are checking for the tag presence from the back end.
		if ( $this->context->input()->filter( INPUT_GET, 'tagverify', FILTER_VALIDATE_BOOLEAN ) ) {
			return;
		}

		if ( ! $this->context->is_amp() ) {
			return;
		}

		$use_snippet = $this->get_data( 'use-snippet' );
		if ( is_wp_error( $use_snippet ) || ! $use_snippet ) {
			return;
		}

		$tracking_id = $this->get_data( 'property-id' );
		if ( is_wp_error( $tracking_id ) ) {
			return;
		}

		$gtag_amp_opt = array(
			'vars'            => array(
				'gtag_id' => $tracking_id,
				'config'  => array(
					$tracking_id => array(
						'groups' => 'default',
						'linker' => array(
							'domains' => array( $this->get_home_domain() ),
						),
					),
				),
			),
			'optoutElementId' => '__gaOptOutExtension',
		);

		/**
		 * Filters the gtag configuration options for the amp-analytics tag.
		 *
		 * You can use the {@see 'googlesitekit_gtag_opt'} filter to do the same for gtag in non-AMP.
		 *
		 * @since 1.0.0
		 *
		 * @see https://developers.google.com/gtagjs/devguide/amp
		 *
		 * @param array $gtag_amp_opt gtag config options for AMP.
		 */
		$gtag_amp_opt_filtered = apply_filters( 'googlesitekit_amp_gtag_opt', $gtag_amp_opt );

		// Ensure gtag_id is set to the correct value.
		if ( ! is_array( $gtag_amp_opt_filtered ) ) {
			$gtag_amp_opt_filtered = $gtag_amp_opt;
		}

		if ( ! isset( $gtag_amp_opt_filtered['vars'] ) || ! is_array( $gtag_amp_opt_filtered['vars'] ) ) {
			$gtag_amp_opt_filtered['vars'] = $gtag_amp_opt['vars'];
		}

		$gtag_amp_opt_filtered['vars']['gtag_id'] = $tracking_id;
		?>
		<amp-analytics type="gtag" data-credentials="include">
			<script type="application/json">
				<?php echo wp_json_encode( $gtag_amp_opt_filtered ); ?>
			</script>
		</amp-analytics>
		<?php
	}

	/**
	 * Loads AMP analytics script if opted in.
	 *
	 * This only affects AMP Reader mode, the others are automatically covered.
	 *
	 * @since 1.0.0
	 *
	 * @param array $data AMP template data.
	 * @return array Filtered $data.
	 */
	protected function amp_data_load_analytics_component( $data ) {
		if ( isset( $data['amp_component_scripts']['amp-analytics'] ) ) {
			return $data;
		}

		$use_snippet = $this->get_data( 'use-snippet' );
		if ( is_wp_error( $use_snippet ) || ! $use_snippet ) {
			return $data;
		}

		$tracking_id = $this->get_data( 'property-id' );
		if ( is_wp_error( $tracking_id ) ) {
			return $data;
		}

		$data['amp_component_scripts']['amp-analytics'] = 'https://cdn.ampproject.org/v0/amp-analytics-0.1.js';
		return $data;
	}

	/**
	 * Returns the mapping between available datapoints and their services.
	 *
	 * @since 1.0.0
	 *
	 * @return array Associative array of $datapoint => $service_identifier pairs.
	 */
	protected function get_datapoint_services() {
		return array(
			// GET / POST.
			'connection'                   => '',
			'account-id'                   => '',
			'property-id'                  => '',
			'profile-id'                   => '',
			'internal-web-property-id'     => '',
			'use-snippet'                  => '',
			'tracking-disabled'            => '',
			// GET.
			'anonymize-ip'                 => '',
			'goals'                        => 'analytics',
			'accounts-properties-profiles' => 'analytics',
			'properties-profiles'          => 'analytics',
			'profiles'                     => 'analytics',
			'tag-permission'               => '',
			'report'                       => 'analyticsreporting',
			// POST.
			'create-property'              => 'analytics',
			'create-profile'               => 'analytics',
			'settings'                     => '',
			'create-account-ticket'        => 'analyticsprovisioning',
		);
	}

	/**
	 * Creates a request object for the given datapoint.
	 *
	 * @since 1.0.0
	 *
	 * @param Data_Request $data Data request object.
	 *
	 * @return RequestInterface|callable|WP_Error Request object or callable on success, or WP_Error on failure.
	 */
	protected function create_data_request( Data_Request $data ) {
		switch ( "{$data->method}:{$data->datapoint}" ) {
			case 'GET:account-id':
				return function() {
					$option = $this->get_settings()->get();

					if ( empty( $option['accountID'] ) ) {
						return new WP_Error( 'account_id_not_set', __( 'Analytics account ID not set.', 'google-site-kit' ), array( 'status' => 404 ) );
					}
					return $option['accountID'];
				};
			case 'POST:account-id':
				if ( ! isset( $data['accountID'] ) ) {
					/* translators: %s: Missing parameter name */
					return new WP_Error( 'missing_required_param', sprintf( __( 'Request parameter is empty: %s.', 'google-site-kit' ), 'accountID' ), array( 'status' => 400 ) );
				}
				return function() use ( $data ) {
					$this->get_settings()->merge(
						array(
							'accountID'     => $data['accountID'],
							'adsenseLinked' => false,
						)
					);
					return true;
				};
			case 'GET:accounts-properties-profiles':
				return $this->get_service( 'analytics' )->management_accounts->listManagementAccounts();
			case 'GET:anonymize-ip':
				return function() {
					$option = $this->get_settings()->get();

					return (bool) $option['anonymizeIP'];
				};
			case 'GET:connection':
				return function() {
					$connection = array(
						'accountID'             => '',
						'propertyID'            => '',
						'profileID'             => '',
						'internalWebPropertyID' => '',
					);

					$option = $this->get_settings()->get();

					return array_intersect_key( $option, $connection );
				};
			case 'POST:connection':
				return function() use ( $data ) {
					$this->get_settings()->merge(
						array(
							'accountID'             => $data['accountID'],
							'propertyID'            => $data['propertyID'],
							'profileID'             => $data['profileID'],
							'internalWebPropertyID' => $data['internalWebPropertyID'],
							'adsenseLinked'         => false,
						)
					);
					return true;
				};
			case 'GET:goals':
				$connection = $this->get_data( 'connection' );
				if (
					empty( $connection['accountID'] ) ||
					empty( $connection['internalWebPropertyID'] ) ||
					empty( $connection['profileID'] )
				) {
					// This is needed to return and emulate the same error format from Analytics API.
					return function() {
						return array(
							'error' => array(
								'code'    => 400,
								'message' => __( 'Analytics module needs to be configured.', 'google-site-kit' ),
								'status'  => 'INVALID_ARGUMENT',
							),
						);
					};
				}
				$service = $this->get_service( 'analytics' );
				return $service->management_goals->listManagementGoals( $connection['accountID'], $connection['propertyID'], $connection['profileID'] );
			case 'GET:internal-web-property-id':
				return function() {
					$option = $this->get_settings()->get();

					if ( empty( $option['internalWebPropertyID'] ) ) {
						return new WP_Error( 'internal_web_property_id_not_set', __( 'Analytics internal web property ID not set.', 'google-site-kit' ), array( 'status' => 404 ) );
					}
					return $option['internalWebPropertyID'];
				};
			case 'POST:internal-web-property-id':
				if ( ! isset( $data['internalWebPropertyID'] ) ) {
					/* translators: %s: Missing parameter name */
					return new WP_Error( 'missing_required_param', sprintf( __( 'Request parameter is empty: %s.', 'google-site-kit' ), 'internalWebPropertyID' ), array( 'status' => 400 ) );
				}
				return function() use ( $data ) {
					$this->get_settings()->merge(
						array(
							'internalWebPropertyID' => $data['internalWebPropertyID'],
							'adsenseLinked'         => false,
						)
					);
					return true;
				};
			case 'GET:profile-id':
				return function() {
					$option = $this->get_settings()->get();

					if ( empty( $option['profileID'] ) ) {
						return new WP_Error( 'profile_id_not_set', __( 'Analytics profile ID not set.', 'google-site-kit' ), array( 'status' => 404 ) );
					}
					return $option['profileID'];
				};
			case 'POST:profile-id':
				if ( ! isset( $data['profileID'] ) ) {
					/* translators: %s: Missing parameter name */
					return new WP_Error( 'missing_required_param', sprintf( __( 'Request parameter is empty: %s.', 'google-site-kit' ), 'profileID' ), array( 'status' => 400 ) );
				}
				return function() use ( $data ) {
					$this->get_settings()->merge(
						array(
							'profileID'     => $data['profileID'],
							'adsenseLinked' => false,
						)
					);
					return true;
				};
			case 'GET:profiles':
				if ( ! isset( $data['accountID'] ) ) {
					return new WP_Error(
						'missing_required_param',
						/* translators: %s: Missing parameter name */
						sprintf( __( 'Request parameter is empty: %s.', 'google-site-kit' ), 'accountID' ),
						array( 'status' => 400 )
					);
				}
				if ( ! isset( $data['propertyID'] ) ) {
					return new WP_Error(
						'missing_required_param',
						/* translators: %s: Missing parameter name */
						sprintf( __( 'Request parameter is empty: %s.', 'google-site-kit' ), 'propertyID' ),
						array( 'status' => 400 )
					);
				}

				return $this->get_service( 'analytics' )->management_profiles->listManagementProfiles( $data['accountID'], $data['propertyID'] );
			case 'GET:properties-profiles':
				if ( ! isset( $data['accountID'] ) ) {
					return new WP_Error(
						'missing_required_param',
						/* translators: %s: Missing parameter name */
						sprintf( __( 'Request parameter is empty: %s.', 'google-site-kit' ), 'accountID' ),
						array( 'status' => 400 )
					);
				}

				return $this->get_service( 'analytics' )->management_webproperties->listManagementWebproperties( $data['accountID'] );
			case 'GET:property-id':
				return function() {
					$option = $this->get_settings()->get();

					if ( empty( $option['propertyID'] ) ) {
						return new WP_Error( 'property_id_not_set', __( 'Analytics property ID not set.', 'google-site-kit' ), array( 'status' => 404 ) );
					}
					return $option['propertyID'];
				};
			case 'POST:property-id':
				if ( ! isset( $data['propertyID'] ) ) {
					/* translators: %s: Missing parameter name */
					return new WP_Error( 'missing_required_param', sprintf( __( 'Request parameter is empty: %s.', 'google-site-kit' ), 'propertyID' ), array( 'status' => 400 ) );
				}
				return function() use ( $data ) {
					$this->get_settings()->merge(
						array(
							'propertyID'    => $data['propertyID'],
							'adsenseLinked' => false,
						)
					);
					return true;
				};
			case 'GET:report':
				$date_range = $data['dateRange'] ?: 'last-28-days';

				$dimensions = array_map(
					function ( $name ) {
						$dimension = new Google_Service_AnalyticsReporting_Dimension();
						$dimension->setName( $name );

						return $dimension;
					},
					array_filter( explode( ',', $data['dimensions'] ) )
				);

				$request_args         = compact( 'dimensions' );
				$request_args['page'] = $data['url'];

				if ( ! empty( $data['limit'] ) ) {
					$request_args['row_limit'] = $data['limit'];
				}

				$request = $this->create_analytics_site_data_request( $request_args );

				if ( is_wp_error( $request ) ) {
					return $request;
				}

				$date_ranges = array(
					$this->parse_date_range(
						$date_range,
						$data['compareDateRanges'] ? 2 : 1
					),
				);

				// When using multiple date ranges, it changes the structure of the response,
				// where each date range becomes an item in a list.
				if ( ! empty( $data['multiDateRange'] ) ) {
					$date_ranges[] = $this->parse_date_range( $date_range, 1, 1, true );
				}

				$date_ranges = array_map(
					function ( $date_range ) {
						list ( $start_date, $end_date ) = $date_range;
						$date_range                     = new Google_Service_AnalyticsReporting_DateRange();
						$date_range->setStartDate( $start_date );
						$date_range->setEndDate( $end_date );

						return $date_range;
					},
					$date_ranges
				);
				$request->setDateRanges( $date_ranges );

				$metrics = array_map(
					function ( $metric_def ) {
						$metric_def = array_merge(
							array(
								'alias'      => '',
								'expression' => '',
							),
							(array) $metric_def
						);
						$metric     = new Google_Service_AnalyticsReporting_Metric();
						$metric->setAlias( $metric_def['alias'] );
						$metric->setExpression( $metric_def['expression'] );

						return $metric;
					},
					(array) $data['metrics']
				);
				$request->setMetrics( $metrics );

				// Order by.
				$orderby = array_map(
					function ( $order_def ) {
						$order_def = array_merge(
							array(
								'fieldName' => '',
								'sortOrder' => '',
							),
							(array) $order_def
						);
						$order_by  = new Google_Service_AnalyticsReporting_OrderBy();
						$order_by->setFieldName( $order_def['fieldName'] );
						$order_by->setSortOrder( $order_def['sortOrder'] );

						return $order_by;
					},
					(array) $data['orderby']
				);
				$request->setOrderBys( $orderby );

				// Batch reports requests.
				$body = new Google_Service_AnalyticsReporting_GetReportsRequest();
				$body->setReportRequests( array( $request ) );

				return $this->get_analyticsreporting_service()->reports->batchGet( $body );
<<<<<<< HEAD
			case 'POST:create-account-ticket':
				if ( ! isset( $data['accountName'] ) ) {
					/* translators: %s: Missing parameter name */
					return new WP_Error( 'missing_required_param', sprintf( __( 'Request parameter is empty: %s.', 'google-site-kit' ), 'accountName' ), array( 'status' => 400 ) );
				}
				if ( ! isset( $data['propertyName'] ) ) {
					/* translators: %s: Missing parameter name */
					return new WP_Error( 'missing_required_param', sprintf( __( 'Request parameter is empty: %s.', 'google-site-kit' ), 'propertyName' ), array( 'status' => 400 ) );
				}
				if ( ! isset( $data['profileName'] ) ) {
					/* translators: %s: Missing parameter name */
					return new WP_Error( 'missing_required_param', sprintf( __( 'Request parameter is empty: %s.', 'google-site-kit' ), 'profileName' ), array( 'status' => 400 ) );
				}
				if ( ! isset( $data['timezone'] ) ) {
					/* translators: %s: Missing parameter name */
					return new WP_Error( 'missing_required_param', sprintf( __( 'Request parameter is empty: %s.', 'google-site-kit' ), 'timezone' ), array( 'status' => 400 ) );
				}
				$credentials = $this->authentication->credentials();

				$account = new Google_Service_Analytics_Account();
				$account->setName( $data['accountName'] );

				$property = new Google_Service_Analytics_Webproperty();
				$property->setName( $data['propertyName'] );
				$property->setWebsiteUrl( $this->context->get_reference_site_url() );

				$profile = new Google_Service_Analytics_Profile();
				$profile->setName( $data['profileName'] );
				$profile->setTimezone( $data['timezone'] );

				$account_ticket = new Proxy_AccountTicket();
				$account_ticket->setAccount( $account );
				$account_ticket->setWebproperty( $property );
				$account_ticket->setProfile( $profile );
				$account_ticket->setRedirectUri( $this->get_provisioning_redirect_uri() );

				// Add site id and secret.
				$creds = $credentials->get();
				$account_ticket->setSiteId( $creds['oauth2_client_id'] );
				$account_ticket->setSiteSecret( $creds['oauth2_client_secret'] );

				$restore_defer = $this->with_client_defer( false );
				try {
					$analytics_service = $this->get_service( 'analyticsprovisioning' );
					$account_ticket    = $analytics_service->provisioning->createAccountTicket( $account_ticket );
				} catch ( Exception $e ) {
					$restore_defer();
					return $this->exception_to_error( $e, $data->datapoint );
				}
				$restore_defer();

				return $account_ticket;
=======
			case 'POST:create-property':
				if ( ! isset( $data['accountID'] ) ) {
					return new WP_Error(
						'missing_required_param',
						/* translators: %s: Missing parameter name */
						sprintf( __( 'Request parameter is empty: %s.', 'google-site-kit' ), 'accountID' ),
						array( 'status' => 400 )
					);
				}
				$property = new Google_Service_Analytics_Webproperty();
				$property->setName( wp_parse_url( $this->context->get_reference_site_url(), PHP_URL_HOST ) );
				$property->setWebsiteUrl( $this->context->get_reference_site_url() );
				return $this->get_service( 'analytics' )->management_webproperties->insert( $data['accountID'], $property );
			case 'POST:create-profile':
				if ( ! isset( $data['accountID'] ) ) {
					return new WP_Error(
						'missing_required_param',
						/* translators: %s: Missing parameter name */
						sprintf( __( 'Request parameter is empty: %s.', 'google-site-kit' ), 'accountID' ),
						array( 'status' => 400 )
					);
				}
				if ( ! isset( $data['propertyID'] ) ) {
					return new WP_Error(
						'missing_required_param',
						/* translators: %s: Missing parameter name */
						sprintf( __( 'Request parameter is empty: %s.', 'google-site-kit' ), 'propertyID' ),
						array( 'status' => 400 )
					);
				}
				$profile = new Google_Service_Analytics_Profile();
				$profile->setName( __( 'All Web Site Data', 'google-site-kit' ) );
				return $profile = $this->get_service( 'analytics' )->management_profiles->insert( $data['accountID'], $data['propertyID'], $profile );
>>>>>>> 639efe4b
			case 'POST:settings':
				return function() use ( $data ) {
					$option          = $data->data;
					$is_new_property = false;

					if ( isset( $option['accountID'], $option['propertyID'] ) ) {
						if ( '0' === $option['propertyID'] ) {
							$is_new_property = true;
							$restore_defer   = $this->with_client_defer( false );
							$property        = new Google_Service_Analytics_Webproperty();
							$property->setName( wp_parse_url( $this->context->get_reference_site_url(), PHP_URL_HOST ) );
							try {
								$property = $this->get_service( 'analytics' )->management_webproperties->insert( $option['accountID'], $property );
							} catch ( Exception $e ) {
								$restore_defer();
								return $this->exception_to_error( $e, $data->datapoint );
							}
							$restore_defer();
							/* @var Google_Service_Analytics_Webproperty $property Property instance. */
							$option['propertyID']            = $property->getId();
							$option['internalWebPropertyID'] = $property->getInternalWebPropertyId();
						}
						if ( isset( $option['profileID'] ) ) {
							if ( '0' === $option['profileID'] ) {
								$restore_defer = $this->with_client_defer( false );
								$profile       = new Google_Service_Analytics_Profile();
								$profile->setName( __( 'All Web Site Data', 'google-site-kit' ) );
								try {
									$profile = $this->get_service( 'analytics' )->management_profiles->insert( $option['accountID'], $option['propertyID'], $profile );
								} catch ( Exception $e ) {
									$restore_defer();
									return $this->exception_to_error( $e, $data->datapoint );
								}
								$restore_defer();
								$option['profileID'] = $profile->id;
							}

							// Set default profile for new property.
							if ( $is_new_property ) {
								$restore_defer = $this->with_client_defer( false );
								$property      = new Google_Service_Analytics_Webproperty();
								$property->setDefaultProfileId( $option['profileID'] );
								try {
									$property = $this->get_service( 'analytics' )->management_webproperties->patch( $option['accountID'], $option['propertyID'], $property );
								} catch ( Exception $e ) {
									$restore_defer();
									return $this->exception_to_error( $e, $data->datapoint );
								}
								$restore_defer();
							}
						}
					}
					$this->get_settings()->merge( $option );
					return $this->get_settings()->get();
				};
			case 'GET:tag-permission':
				return function() use ( $data ) {
					if ( ! isset( $data['propertyID'] ) ) {
						return new WP_Error(
							'missing_required_param',
							/* translators: %s: Missing parameter name */
							sprintf( __( 'Request parameter is empty: %s.', 'google-site-kit' ), 'propertyID' ),
							array( 'status' => 400 )
						);
					}
					$property_id = $data['propertyID'];
					$account_id  = $this->parse_account_id( $property_id );
					if ( empty( $account_id ) ) {
						return new WP_Error(
							'invalid_param',
							__( 'The propertyID parameter is not a valid Analytics property ID.', 'google-site-kit' ),
							array( 'status' => 400 )
						);
					}
					return array(
						'accountID'  => $account_id,
						'propertyID' => $property_id,
						'permission' => $this->has_access_to_property( $property_id, $account_id ),
					);
				};
			case 'GET:tracking-disabled':
				return function() {
					$option = $this->get_settings()->get();

					return $option['trackingDisabled'];
				};
			case 'GET:use-snippet':
				return function() {
					$option = $this->get_settings()->get();
					return ! empty( $option['useSnippet'] );
				};
			case 'POST:use-snippet':
				if ( ! isset( $data['useSnippet'] ) ) {
					/* translators: %s: Missing parameter name */
					return new WP_Error( 'missing_required_param', sprintf( __( 'Request parameter is empty: %s.', 'google-site-kit' ), 'useSnippet' ), array( 'status' => 400 ) );
				}
				return function() use ( $data ) {
					$this->get_settings()->merge( array( 'useSnippet' => $data['useSnippet'] ) );
					return true;
				};
		}

		return new WP_Error( 'invalid_datapoint', __( 'Invalid datapoint.', 'google-site-kit' ) );
	}

	/**
	 * Parses a response for the given datapoint.
	 *
	 * @since 1.0.0
	 *
	 * @param Data_Request $data Data request object.
	 * @param mixed        $response Request response.
	 *
	 * @return mixed Parsed response data on success, or WP_Error on failure.
	 */
	protected function parse_data_response( Data_Request $data, $response ) {
		switch ( "{$data->method}:{$data->datapoint}" ) {
			case 'GET:accounts-properties-profiles':
				/* @var Google_Service_Analytics_Accounts $response listManagementAccounts response. */
				$accounts            = (array) $response->getItems();
				$account_ids         = array_map(
					function ( Google_Service_Analytics_Account $account ) {
						return $account->getId();
					},
					$accounts
				);
				$properties_profiles = array(
					'properties' => array(),
					'profiles'   => array(),
				);

				if ( ! empty( $data['existingAccountID'] ) && ! empty( $data['existingPropertyID'] ) ) {
					// If there is an existing tag, pass it through to ensure only the existing tag is matched.
					$properties_profiles = $this->get_data(
						'properties-profiles',
						array(
							'accountID'          => $data['existingAccountID'],
							'existingPropertyID' => $data['existingPropertyID'],
						)
					);
				} else {
					// Get the account ID from the saved settings - returns WP_Error if not set.
					$account_id = $this->get_data( 'account-id' );
					// If the saved account ID is in the list of accounts the user has access to, it's a match.
					if ( in_array( $account_id, $account_ids, true ) ) {
						$properties_profiles = $this->get_data( 'properties-profiles', array( 'accountID' => $account_id ) );
					} else {
						// Iterate over each account in reverse so if there is no match,
						// the last $properties_profiles will be from the first account (selected by default).
						foreach ( array_reverse( $accounts ) as $account ) {
							/* @var Google_Service_Analytics_Account $account Analytics account object. */
							$properties_profiles = $this->get_data( 'properties-profiles', array( 'accountID' => $account->getId() ) );

							if ( ! is_wp_error( $properties_profiles ) && isset( $properties_profiles['matchedProperty'] ) ) {
								break;
							}
						}
					}
				}

				if ( is_wp_error( $properties_profiles ) ) {
					return $properties_profiles;
				}

				return array_merge( compact( 'accounts' ), $properties_profiles );
			case 'GET:goals':
				if ( is_array( $response ) ) {
					return $response;
				}
				// TODO: Parse this response to a regular array.
				break;
			case 'GET:profiles':
				// TODO: Parse this response to a regular array.
				$response = $response->getItems();

				return $response;
			case 'GET:properties-profiles':
				/* @var Google_Service_Analytics_Webproperties $response listManagementWebproperties response. */
				$properties = (array) $response->getItems();
				$response   = array(
					'properties' => $properties,
					'profiles'   => array(),
				);

				if ( 0 === count( $properties ) ) {
					return $response;
				}

				$found_property = new Google_Service_Analytics_Webproperty();
				$current_url    = $this->context->get_reference_site_url();

				// If requested for a specific property, only match by property ID.
				if ( ! empty( $data['existingPropertyID'] ) ) {
					$property_id  = $data['existingPropertyID'];
					$current_urls = array();
				} else {
					$property_id  = $this->get_data( 'property-id' );
					$current_urls = $this->permute_site_url( $current_url );
				}

				// If there's no match for the saved account ID, try to find a match using the properties of each account.
				foreach ( $properties as $property ) {
					/* @var Google_Service_Analytics_Webproperty $property Property instance. */
					if (
						// Attempt to match by property ID.
						$property->getId() === $property_id ||
						// Attempt to match by site URL, with and without http/https and 'www' subdomain.
						in_array( untrailingslashit( $property->getWebsiteUrl() ), $current_urls, true )
					) {
						$found_property              = $property;
						$response['matchedProperty'] = $property;
						break;
					}
				}

				// If no match is found, fetch profiles for the first property if available.
				if ( ! $found_property->getAccountId() && $properties ) {
					$found_property = array_shift( $properties );
				} elseif ( ! $found_property->getAccountId() ) {
					// If no found property, skip the call to 'profiles' as it would be empty/fail.
					return $response;
				}

				$profiles = $this->get_data(
					'profiles',
					array(
						'accountID'  => $found_property->getAccountId(),
						'propertyID' => $found_property->getId(),
					)
				);

				if ( is_wp_error( $profiles ) ) {
					return $profiles;
				}

				$response['profiles'] = $profiles;

				return $response;
			case 'GET:report':
				/* @var Google_Service_AnalyticsReporting_GetReportsResponse $response Response object. */
				if ( $this->is_adsense_request( $data ) ) {
					$is_linked = empty( $response->error );
					$this->get_settings()->merge( array( 'adsenseLinked' => $is_linked ) );
				}

				return $response->getReports();
			case 'POST:create-account-ticket':
				// Cache the create ticket id long enough to verify it upon completion of the terms of service.
				set_transient(
					$self::ANALYTICS_PROVISIONING_ACCOUNT_TICKET_ID . '::' . get_current_user_id(),
					$response->getId(),
					15 * MINUTE_IN_SECONDS
				);
				return $response;
		}

		return $response;
	}

	/**
	 * Creates a new Analytics site request for the current site and given arguments.
	 *
	 * @since 1.0.0
	 *
	 * @param array $args {
	 *     Optional. Additional arguments.
	 *
	 *     @type array  $dimensions List of request dimensions. Default empty array.
	 *     @type string $start_date Start date in 'Y-m-d' format. Default empty string.
	 *     @type string $end_date   End date in 'Y-m-d' format. Default empty string.
	 *     @type string $page       Specific page URL to filter by. Default empty string.
	 *     @type int    $row_limit  Limit of rows to return. Default 100.
	 * }
	 * @return Google_Service_AnalyticsReporting_ReportRequest|WP_Error Analytics site request instance.
	 */
	protected function create_analytics_site_data_request( array $args = array() ) {
		$args = wp_parse_args(
			$args,
			array(
				'dimensions' => array(),
				'start_date' => '',
				'end_date'   => '',
				'page'       => '',
				'row_limit'  => 100,
			)
		);

		$profile_id = $this->get_data( 'profile-id' );
		if ( is_wp_error( $profile_id ) ) {
			return $profile_id;
		}

		$request = new Google_Service_AnalyticsReporting_ReportRequest();
		$request->setViewId( $profile_id );

		if ( ! empty( $args['dimensions'] ) ) {
			$request->setDimensions( (array) $args['dimensions'] );
		}

		if ( ! empty( $args['start_date'] ) && ! empty( $args['end_date'] ) ) {
			$date_range = new Google_Service_AnalyticsReporting_DateRange();
			$date_range->setStartDate( $args['start_date'] );
			$date_range->setEndDate( $args['end_date'] );
			$request->setDateRanges( array( $date_range ) );
		}

		if ( ! empty( $args['page'] ) ) {
			$dimension_filter = new Google_Service_AnalyticsReporting_DimensionFilter();
			$dimension_filter->setDimensionName( 'ga:pagePath' );
			$dimension_filter->setOperator( 'EXACT' );
			$args['page'] = str_replace( trim( $this->context->get_reference_site_url(), '/' ), '', $args['page'] );
			$dimension_filter->setExpressions( array( $args['page'] ) );
			$dimension_filter_clause = new Google_Service_AnalyticsReporting_DimensionFilterClause();
			$dimension_filter_clause->setFilters( array( $dimension_filter ) );
			$request->setDimensionFilterClauses( array( $dimension_filter_clause ) );
		}

		if ( ! empty( $args['row_limit'] ) ) {
			$request->setPageSize( $args['row_limit'] );
		}

		return $request;
	}

	/**
	 * Sets up information about the module.
	 *
	 * @since 1.0.0
	 *
	 * @return array Associative array of module info.
	 */
	protected function setup_info() {
		return array(
			'slug'        => 'analytics',
			'name'        => _x( 'Analytics', 'Service name', 'google-site-kit' ),
			'description' => __( 'Get a deeper understanding of your customers. Google Analytics gives you the free tools you need to analyze data for your business in one place.', 'google-site-kit' ),
			'cta'         => __( 'Get to know your customers.', 'google-site-kit' ),
			'order'       => 3,
			'homepage'    => __( 'https://analytics.google.com/analytics/web', 'google-site-kit' ),
			'learn_more'  => __( 'https://marketingplatform.google.com/about/analytics/', 'google-site-kit' ),
			'group'       => __( 'Marketing Platform', 'google-site-kit' ),
		);
	}

	/**
	 * Gets the configured Analytics Reporting service object instance.
	 *
	 * @return Google_Service_AnalyticsReporting The Analytics Reporting API service.
	 */
	private function get_analyticsreporting_service() {
		return $this->get_service( 'analyticsreporting' );
	}

	/**
	 * Sets up the Google services the module should use.
	 *
	 * This method is invoked once by {@see Module::get_service()} to lazily set up the services when one is requested
	 * for the first time.
	 *
	 * @since 1.0.0
	 * @since 1.2.0 Now requires Google_Site_Kit_Client instance.
	 *
	 * @param Google_Site_Kit_Client $client Google client instance.
	 * @return array Google services as $identifier => $service_instance pairs. Every $service_instance must be an
	 *               instance of Google_Service.
	 */
	protected function setup_services( Google_Site_Kit_Client $client ) {
		$google_proxy = new Google_Proxy( $this->context );

		// Create an analytics provisioning service that makes requests to the proxy.
		$analytics_provisioning_service = new Google_Service_Analytics( $client, $google_proxy->url() );

		// Use a custom provisioning method that accepts site id and secret.
		$custom_provisioning                          = new Proxy_Provisioning(
			$analytics_provisioning_service,
			$analytics_provisioning_service->serviceName, // phpcs:ignore WordPress.NamingConventions.ValidVariableName
			'provisioning',
			array(
				'methods' => array(
					'createAccountTicket' => array(
						'path'       => 'provisioning/createAccountTicket',
						'httpMethod' => 'POST',
						'parameters' => array(),
					),
				),
			)
		);
		$analytics_provisioning_service->provisioning = $custom_provisioning;

		return array(
			'analytics'             => new Google_Service_Analytics( $client ),
			'analyticsreporting'    => new Google_Service_AnalyticsReporting( $client ),
			'analyticsprovisioning' => $analytics_provisioning_service,
		);
	}

	/**
	 * Verifies that user has access to the property found in the existing tag.
	 *
	 * @since 1.0.0
	 * @since n.e.x.t Simplified to return a boolean and require account ID.
	 *
	 * @param string $property_id Property found in the existing tag.
	 * @param string $account_id  Account ID the property belongs to.
	 * @return bool True if the user has access, false otherwise.
	 */
	protected function has_access_to_property( $property_id, $account_id ) {
		if ( empty( $property_id ) || empty( $account_id ) ) {
			return false;
		}

		// Try to get properties for that account.
		$properties = $this->get_data( 'properties-profiles', array( 'accountID' => $account_id ) );
		if ( is_wp_error( $properties ) ) {
			// No access to the account.
			return false;
		}

		// Ensure there is access to the property.
		foreach ( $properties['properties'] as $property ) {
			if ( $property->getId() === $property_id ) {
				return true;
			}
		}
		return false;
	}

	/**
	 * Determines whether the given request is for an adsense request.
	 *
	 * @param Data_Request $data Data request object.
	 *
	 * @return bool
	 */
	private function is_adsense_request( $data ) {
		foreach ( (array) $data['metrics'] as $metric ) {
			if ( isset( $metric->expression ) && 0 === strpos( $metric->expression, 'ga:adsense' ) ) {
				return true;
			}
		}

		return false;
	}

	/**
	 * Gets the hostname of the home URL.
	 *
	 * @since 1.5.0
	 *
	 * @return string
	 */
	private function get_home_domain() {
		return wp_parse_url( home_url(), PHP_URL_HOST );
	}

	/**
	 * Outputs the user tracking opt-out script.
	 *
	 * This script opts out of all Google Analytics tracking, for all measurement IDs, regardless of implementation.
	 * E.g. via Tag Manager, etc.
	 *
	 * @since 1.5.0
	 * @link https://developers.google.com/analytics/devguides/collection/analyticsjs/user-opt-out
	 */
	private function print_tracking_opt_out() {
		?>
		<!-- <?php esc_html_e( 'Google Analytics user opt-out added via Site Kit by Google', 'google-site-kit' ); ?> -->
		<?php if ( $this->context->is_amp() ) : ?>
			<script type="application/ld+json" id="__gaOptOutExtension"></script>
		<?php else : ?>
			<script type="text/javascript">window["_gaUserPrefs"] = { ioo : function() { return true; } }</script>
		<?php endif; ?>
		<?php
	}

	/**
	 * Sets up the module's settings instance.
	 *
	 * @since 1.2.0
	 *
	 * @return Module_Settings
	 */
	protected function setup_settings() {
		return new Settings( $this->options );
	}

	/**
<<<<<<< HEAD
	 * Gets the provisioning redirect URI that listens for the Terms of Service redirect.
	 *
	 * @since n.e.x.t
	 *
	 * @return string Provisioning redirect URI.
	 */
	private function get_provisioning_redirect_uri() {
		return add_query_arg( 'gatoscallback', '1', untrailingslashit( home_url() ) );
=======
	 * Sets up the module's assets to register.
	 *
	 * @since n.e.x.t
	 *
	 * @return Asset[] List of Asset objects.
	 */
	protected function setup_assets() {
		$base_url = $this->context->url( 'dist/assets/' );

		return array(
			new Script(
				'googlesitekit-modules-analytics',
				array(
					'src'          => $base_url . 'js/googlesitekit-modules-analytics.js',
					'dependencies' => array(
						'googlesitekit-vendor',
						'googlesitekit-api',
						'googlesitekit-data',
						'googlesitekit-modules',
						'googlesitekit-datastore-site',
					),
				)
			),
		);
>>>>>>> 639efe4b
	}

	/**
	 * Checks whether Analytics data exists for the given URL.
	 *
	 * @since 1.4.0
	 *
	 * @param string $url The url to check data for.
	 * @return bool
	 */
	protected function has_data_for_url( $url ) {
		if ( ! $url ) {
			return false;
		}

		$transient_key = 'googlesitekit_analytics_has_data_' . md5( $url );
		$has_data      = get_transient( $transient_key );

		if ( false === $has_data ) {
			/* @var Google_Service_AnalyticsReporting_Report[]|WP_Error $reports Array of reporting report instances. */
			$reports = $this->get_data(
				'report',
				array(
					'url'     => $url,
					'metrics' => array(
						array( 'expression' => 'ga:users' ),
						array( 'expression' => 'ga:sessions' ),
					),
				)
			);

			if ( is_wp_error( $reports ) ) {
				$reports = array(); // Bypass data check and cache.
			}

			foreach ( $reports as $report ) {
				/* @var Google_Service_AnalyticsReporting_Report $report Report instance. */
				$report_data = $report->getData();
				/* @var Google_Service_AnalyticsReporting_ReportData $report_data Report data instance. */
				foreach ( $report_data->getTotals() as $date_range_values ) {
					/* @var Google_Service_AnalyticsReporting_DateRangeValues $date_range_values Values instance. */
					if (
						isset( $date_range_values[0], $date_range_values[1] )
						&& ( 0 < $date_range_values[0] || 0 < $date_range_values[1] )
					) {
						$has_data = true;
						break 2;
					}
				}
			}

			// Cache "data found" status for one day, "no data" status for one hour.
			set_transient( $transient_key, (int) $has_data, $has_data ? DAY_IN_SECONDS : HOUR_IN_SECONDS );
		}

		return (bool) $has_data;
	}

	/**
	 * Determines the Analytics account ID from a given Analytics property ID.
	 *
	 * @since n.e.x.t
	 *
	 * @param string $property_id Analytics property ID.
	 * @return string Analytics account ID, or empty string if invalid property ID.
	 */
	protected function parse_account_id( $property_id ) {
		if ( ! preg_match( '/^UA-([0-9]+)-[0-9]+$/', $property_id, $matches ) ) {
			return '';
		}
		return $matches[1];
	}
}<|MERGE_RESOLUTION|>--- conflicted
+++ resolved
@@ -20,21 +20,14 @@
 use Google\Site_Kit\Core\Modules\Module_With_Scopes_Trait;
 use Google\Site_Kit\Core\Modules\Module_With_Settings;
 use Google\Site_Kit\Core\Modules\Module_With_Settings_Trait;
-<<<<<<< HEAD
-use Google\Site_Kit\Core\Authentication\Google_Proxy;
-=======
 use Google\Site_Kit\Core\Modules\Module_With_Assets;
 use Google\Site_Kit\Core\Modules\Module_With_Assets_Trait;
 use Google\Site_Kit\Core\Assets\Asset;
 use Google\Site_Kit\Core\Assets\Script;
->>>>>>> 639efe4b
 use Google\Site_Kit\Core\Authentication\Clients\Google_Site_Kit_Client;
 use Google\Site_Kit\Core\REST_API\Data_Request;
-use Google\Site_Kit\Core\Storage\Encrypted_Options;
 use Google\Site_Kit\Core\Util\Debug_Data;
 use Google\Site_Kit\Modules\Analytics\Settings;
-use Google\Site_Kit\Modules\Analytics\Proxy_AccountTicket;
-use Google\Site_Kit\Modules\Analytics\Proxy_Provisioning;
 use Google\Site_Kit_Dependencies\Google_Service_AnalyticsReporting_DateRangeValues;
 use Google\Site_Kit_Dependencies\Google_Service_AnalyticsReporting_GetReportsResponse;
 use Google\Site_Kit_Dependencies\Google_Service_AnalyticsReporting_Report;
@@ -69,8 +62,6 @@
 	implements Module_With_Screen, Module_With_Scopes, Module_With_Settings, Module_With_Assets, Module_With_Admin_Bar, Module_With_Debug_Fields {
 	use Module_With_Screen_Trait, Module_With_Scopes_Trait, Module_With_Settings_Trait, Module_With_Assets_Trait;
 
-	const ANALYTICS_PROVISIONING_ACCOUNT_TICKET_ID = 'googlesitekit_analytics_provision_atid';
-
 	/**
 	 * Registers functionality through WordPress hooks.
 	 *
@@ -496,7 +487,6 @@
 			'create-property'              => 'analytics',
 			'create-profile'               => 'analytics',
 			'settings'                     => '',
-			'create-account-ticket'        => 'analyticsprovisioning',
 		);
 	}
 
@@ -783,60 +773,6 @@
 				$body->setReportRequests( array( $request ) );
 
 				return $this->get_analyticsreporting_service()->reports->batchGet( $body );
-<<<<<<< HEAD
-			case 'POST:create-account-ticket':
-				if ( ! isset( $data['accountName'] ) ) {
-					/* translators: %s: Missing parameter name */
-					return new WP_Error( 'missing_required_param', sprintf( __( 'Request parameter is empty: %s.', 'google-site-kit' ), 'accountName' ), array( 'status' => 400 ) );
-				}
-				if ( ! isset( $data['propertyName'] ) ) {
-					/* translators: %s: Missing parameter name */
-					return new WP_Error( 'missing_required_param', sprintf( __( 'Request parameter is empty: %s.', 'google-site-kit' ), 'propertyName' ), array( 'status' => 400 ) );
-				}
-				if ( ! isset( $data['profileName'] ) ) {
-					/* translators: %s: Missing parameter name */
-					return new WP_Error( 'missing_required_param', sprintf( __( 'Request parameter is empty: %s.', 'google-site-kit' ), 'profileName' ), array( 'status' => 400 ) );
-				}
-				if ( ! isset( $data['timezone'] ) ) {
-					/* translators: %s: Missing parameter name */
-					return new WP_Error( 'missing_required_param', sprintf( __( 'Request parameter is empty: %s.', 'google-site-kit' ), 'timezone' ), array( 'status' => 400 ) );
-				}
-				$credentials = $this->authentication->credentials();
-
-				$account = new Google_Service_Analytics_Account();
-				$account->setName( $data['accountName'] );
-
-				$property = new Google_Service_Analytics_Webproperty();
-				$property->setName( $data['propertyName'] );
-				$property->setWebsiteUrl( $this->context->get_reference_site_url() );
-
-				$profile = new Google_Service_Analytics_Profile();
-				$profile->setName( $data['profileName'] );
-				$profile->setTimezone( $data['timezone'] );
-
-				$account_ticket = new Proxy_AccountTicket();
-				$account_ticket->setAccount( $account );
-				$account_ticket->setWebproperty( $property );
-				$account_ticket->setProfile( $profile );
-				$account_ticket->setRedirectUri( $this->get_provisioning_redirect_uri() );
-
-				// Add site id and secret.
-				$creds = $credentials->get();
-				$account_ticket->setSiteId( $creds['oauth2_client_id'] );
-				$account_ticket->setSiteSecret( $creds['oauth2_client_secret'] );
-
-				$restore_defer = $this->with_client_defer( false );
-				try {
-					$analytics_service = $this->get_service( 'analyticsprovisioning' );
-					$account_ticket    = $analytics_service->provisioning->createAccountTicket( $account_ticket );
-				} catch ( Exception $e ) {
-					$restore_defer();
-					return $this->exception_to_error( $e, $data->datapoint );
-				}
-				$restore_defer();
-
-				return $account_ticket;
-=======
 			case 'POST:create-property':
 				if ( ! isset( $data['accountID'] ) ) {
 					return new WP_Error(
@@ -870,7 +806,6 @@
 				$profile = new Google_Service_Analytics_Profile();
 				$profile->setName( __( 'All Web Site Data', 'google-site-kit' ) );
 				return $profile = $this->get_service( 'analytics' )->management_profiles->insert( $data['accountID'], $data['propertyID'], $profile );
->>>>>>> 639efe4b
 			case 'POST:settings':
 				return function() use ( $data ) {
 					$option          = $data->data;
@@ -1117,14 +1052,6 @@
 				}
 
 				return $response->getReports();
-			case 'POST:create-account-ticket':
-				// Cache the create ticket id long enough to verify it upon completion of the terms of service.
-				set_transient(
-					$self::ANALYTICS_PROVISIONING_ACCOUNT_TICKET_ID . '::' . get_current_user_id(),
-					$response->getId(),
-					15 * MINUTE_IN_SECONDS
-				);
-				return $response;
 		}
 
 		return $response;
@@ -1238,32 +1165,9 @@
 	 *               instance of Google_Service.
 	 */
 	protected function setup_services( Google_Site_Kit_Client $client ) {
-		$google_proxy = new Google_Proxy( $this->context );
-
-		// Create an analytics provisioning service that makes requests to the proxy.
-		$analytics_provisioning_service = new Google_Service_Analytics( $client, $google_proxy->url() );
-
-		// Use a custom provisioning method that accepts site id and secret.
-		$custom_provisioning                          = new Proxy_Provisioning(
-			$analytics_provisioning_service,
-			$analytics_provisioning_service->serviceName, // phpcs:ignore WordPress.NamingConventions.ValidVariableName
-			'provisioning',
-			array(
-				'methods' => array(
-					'createAccountTicket' => array(
-						'path'       => 'provisioning/createAccountTicket',
-						'httpMethod' => 'POST',
-						'parameters' => array(),
-					),
-				),
-			)
-		);
-		$analytics_provisioning_service->provisioning = $custom_provisioning;
-
 		return array(
-			'analytics'             => new Google_Service_Analytics( $client ),
-			'analyticsreporting'    => new Google_Service_AnalyticsReporting( $client ),
-			'analyticsprovisioning' => $analytics_provisioning_service,
+			'analytics'          => new Google_Service_Analytics( $client ),
+			'analyticsreporting' => new Google_Service_AnalyticsReporting( $client ),
 		);
 	}
 
@@ -1358,16 +1262,6 @@
 	}
 
 	/**
-<<<<<<< HEAD
-	 * Gets the provisioning redirect URI that listens for the Terms of Service redirect.
-	 *
-	 * @since n.e.x.t
-	 *
-	 * @return string Provisioning redirect URI.
-	 */
-	private function get_provisioning_redirect_uri() {
-		return add_query_arg( 'gatoscallback', '1', untrailingslashit( home_url() ) );
-=======
 	 * Sets up the module's assets to register.
 	 *
 	 * @since n.e.x.t
@@ -1392,7 +1286,6 @@
 				)
 			),
 		);
->>>>>>> 639efe4b
 	}
 
 	/**
