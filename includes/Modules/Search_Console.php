--- conflicted
+++ resolved
@@ -541,11 +541,8 @@
 
 	/**
 	 * Get the configured SearchConsole service instance.
-<<<<<<< HEAD
-=======
 	 *
 	 * @since n.e.x.t
->>>>>>> 52fea737
 	 *
 	 * @return Google_Service_SearchConsole The Search Console API service.
 	 */
