<?php
/**
 * Class Google\Site_Kit\Modules\Analytics_4
 *
 * @package   Google\Site_Kit
 * @copyright 2021 Google LLC
 * @license   https://www.apache.org/licenses/LICENSE-2.0 Apache License 2.0
 * @link      https://sitekit.withgoogle.com
 */

namespace Google\Site_Kit\Modules;

use Google\Site_Kit\Core\Assets\Asset;
use Google\Site_Kit\Core\Assets\Script;
use Google\Site_Kit\Core\Authentication\Clients\Google_Site_Kit_Client;
use Google\Site_Kit\Core\Modules\Module;
use Google\Site_Kit\Core\Modules\Module_Settings;
use Google\Site_Kit\Core\Modules\Module_With_Debug_Fields;
use Google\Site_Kit\Core\Modules\Module_With_Assets;
use Google\Site_Kit\Core\Modules\Module_With_Assets_Trait;
use Google\Site_Kit\Core\Modules\Module_With_Scopes;
use Google\Site_Kit\Core\Modules\Module_With_Scopes_Trait;
use Google\Site_Kit\Core\Modules\Module_With_Settings;
use Google\Site_Kit\Core\Modules\Module_With_Settings_Trait;
use Google\Site_Kit\Core\Modules\Module_With_Owner;
use Google\Site_Kit\Core\Modules\Module_With_Owner_Trait;
use Google\Site_Kit\Core\REST_API\Exception\Invalid_Datapoint_Exception;
use Google\Site_Kit\Core\REST_API\Data_Request;
use Google\Site_Kit\Core\Tags\Guards\Tag_Verify_Guard;
use Google\Site_Kit\Core\Util\Debug_Data;
use Google\Site_Kit\Core\Util\Method_Proxy_Trait;
use Google\Site_Kit\Modules\Analytics_4\Settings;
use Google\Site_Kit\Modules\Analytics_4\Tag_Guard;
use Google\Site_Kit\Modules\Analytics_4\Web_Tag;
use Google\Site_Kit_Dependencies\Google\Model as Google_Model;
use Google\Site_Kit_Dependencies\Google_Service_GoogleAnalyticsAdmin;
use Google\Site_Kit_Dependencies\Google_Service_GoogleAnalyticsAdmin_GoogleAnalyticsAdminV1alphaProperty;
use Google\Site_Kit_Dependencies\Google_Service_GoogleAnalyticsAdmin_GoogleAnalyticsAdminV1alphaWebDataStream;
use Google\Site_Kit_Dependencies\Psr\Http\Message\RequestInterface;
use WP_Error;

/**
 * Class representing the Analytics 4 module.
 *
 * @since 1.30.0
 * @access private
 * @ignore
 */
final class Analytics_4 extends Module
	implements Module_With_Scopes, Module_With_Settings, Module_With_Debug_Fields, Module_With_Owner, Module_With_Assets {
	use Method_Proxy_Trait;
	use Module_With_Assets_Trait;
	use Module_With_Owner_Trait;
	use Module_With_Scopes_Trait;
	use Module_With_Settings_Trait;

	/**
	 * Module slug name.
	 */
	const MODULE_SLUG = 'analytics-4';

	/**
	 * Registers functionality through WordPress hooks.
	 *
	 * @since 1.30.0
	 */
	public function register() {
		$this->register_scopes_hook();

		// Analytics 4 tag placement logic.
		add_action( 'template_redirect', $this->get_method_proxy( 'register_tag' ) );
	}

	/**
	 * Gets required Google OAuth scopes for the module.
	 *
	 * @since 1.30.0
	 *
	 * @return array List of Google OAuth scopes.
	 */
	public function get_scopes() {
		return array(
			'https://www.googleapis.com/auth/analytics.readonly',
		);
	}

	/**
	 * Checks whether the module is connected.
	 *
	 * A module being connected means that all steps required as part of its activation are completed.
	 *
	 * @since 1.30.0
	 *
	 * @return bool True if module is connected, false otherwise.
	 */
	public function is_connected() {
		$required_keys = array(
			'accountID',
			'propertyID',
			'webDataStreamID',
			'measurementID',
		);

		$options = $this->get_settings()->get();
		foreach ( $required_keys as $required_key ) {
			if ( empty( $options[ $required_key ] ) ) {
				return false;
			}
		}

		return parent::is_connected();
	}

	/**
	 * Cleans up when the module is deactivated.
	 *
	 * @since 1.30.0
	 */
	public function on_deactivation() {
		$this->get_settings()->delete();
	}

	/**
	 * Gets an array of debug field definitions.
	 *
	 * @since 1.30.0
	 *
	 * @return array
	 */
	public function get_debug_fields() {
		$settings = $this->get_settings()->get();

		return array(
			'analytics_4_account_id'         => array(
				'label' => __( 'Analytics 4 account ID', 'google-site-kit' ),
				'value' => $settings['accountID'],
				'debug' => Debug_Data::redact_debug_value( $settings['accountID'] ),
			),
			'analytics_4_property_id'        => array(
				'label' => __( 'Analytics 4 property ID', 'google-site-kit' ),
				'value' => $settings['propertyID'],
				'debug' => Debug_Data::redact_debug_value( $settings['propertyID'], 7 ),
			),
			'analytics_4_web_data_stream_id' => array(
				'label' => __( 'Analytics 4 web data stream ID', 'google-site-kit' ),
				'value' => $settings['webDataStreamID'],
				'debug' => Debug_Data::redact_debug_value( $settings['webDataStreamID'] ),
			),
			'analytics_4_measurement_id'     => array(
				'label' => __( 'Analytics 4 measurement ID', 'google-site-kit' ),
				'value' => $settings['measurementID'],
				'debug' => Debug_Data::redact_debug_value( $settings['measurementID'] ),
			),
			'analytics_4_use_snippet'        => array(
				'label' => __( 'Analytics 4 snippet placed', 'google-site-kit' ),
				'value' => $settings['useSnippet'] ? __( 'Yes', 'google-site-kit' ) : __( 'No', 'google-site-kit' ),
				'debug' => $settings['useSnippet'] ? 'yes' : 'no',
			),
		);
	}

	/**
	 * Gets map of datapoint to definition data for each.
	 *
	 * @since 1.30.0
	 *
	 * @return array Map of datapoints to their definitions.
	 */
	protected function get_datapoint_definitions() {
		return array(
			'GET:account-summaries'     => array( 'service' => 'analyticsadmin' ),
			'GET:accounts'              => array( 'service' => 'analyticsadmin' ),
			'POST:create-property'      => array(
				'service'                => 'analyticsadmin',
				'scopes'                 => array( 'https://www.googleapis.com/auth/analytics.edit' ),
				'request_scopes_message' => __( 'You’ll need to grant Site Kit permission to create a new Analytics 4 property on your behalf.', 'google-site-kit' ),
			),
			'POST:create-webdatastream' => array(
				'service'                => 'analyticsadmin',
				'scopes'                 => array( 'https://www.googleapis.com/auth/analytics.edit' ),
				'request_scopes_message' => __( 'You’ll need to grant Site Kit permission to create a new Analytics 4 web data stream on your behalf.', 'google-site-kit' ),
			),
			'GET:properties'            => array( 'service' => 'analyticsadmin' ),
			'GET:property'              => array( 'service' => 'analyticsadmin' ),
			'GET:webdatastreams'        => array( 'service' => 'analyticsadmin' ),
			'GET:webdatastreams-batch'  => array( 'service' => 'analyticsadmin' ),
		);
	}

	/**
	 * Creates a request object for the given datapoint.
	 *
	 * @since 1.30.0
	 *
	 * @param Data_Request $data Data request object.
	 * @return RequestInterface|callable|WP_Error Request object or callable on success, or WP_Error on failure.
	 *
	 * @throws Invalid_Datapoint_Exception Thrown if the datapoint does not exist.
	 */
	protected function create_data_request( Data_Request $data ) {
		switch ( "{$data->method}:{$data->datapoint}" ) {
			case 'GET:accounts':
				return $this->get_service( 'analyticsadmin' )->accounts->listAccounts();
			case 'GET:account-summaries':
				return $this->get_service( 'analyticsadmin' )->accountSummaries->listAccountSummaries( array( 'pageSize' => 200 ) );
			case 'POST:create-property':
				if ( ! isset( $data['accountID'] ) ) {
					return new WP_Error(
						'missing_required_param',
						/* translators: %s: Missing parameter name */
						sprintf( __( 'Request parameter is empty: %s.', 'google-site-kit' ), 'accountID' ),
						array( 'status' => 400 )
					);
				}

				$property = new Google_Service_GoogleAnalyticsAdmin_GoogleAnalyticsAdminV1alphaProperty();
				$property->setParent( self::normalize_account_id( $data['accountID'] ) );
				$property->setDisplayName( wp_parse_url( $this->context->get_reference_site_url(), PHP_URL_HOST ) );

				return $this->get_service( 'analyticsadmin' )->properties->create( $property );
			case 'POST:create-webdatastream':
				if ( ! isset( $data['propertyID'] ) ) {
					return new WP_Error(
						'missing_required_param',
						/* translators: %s: Missing parameter name */
						sprintf( __( 'Request parameter is empty: %s.', 'google-site-kit' ), 'propertyID' ),
						array( 'status' => 400 )
					);
				}

				$datastream = new Google_Service_GoogleAnalyticsAdmin_GoogleAnalyticsAdminV1alphaWebDataStream();
				$datastream->setDisplayName( wp_parse_url( $this->context->get_reference_site_url(), PHP_URL_HOST ) );
				$datastream->setDefaultUri( $this->context->get_reference_site_url() );

				return $this->get_service( 'analyticsadmin' )->properties_webDataStreams->create( self::normalize_property_id( $data['propertyID'] ), $datastream );
			case 'GET:properties':
				if ( ! isset( $data['accountID'] ) ) {
					return new WP_Error(
						'missing_required_param',
						/* translators: %s: Missing parameter name */
						sprintf( __( 'Request parameter is empty: %s.', 'google-site-kit' ), 'accountID' ),
						array( 'status' => 400 )
					);
				}

				return $this->get_service( 'analyticsadmin' )->properties->listProperties(
					array(
						'filter' => 'parent:' . self::normalize_account_id( $data['accountID'] ),
					)
				);
			case 'GET:property':
				if ( ! isset( $data['propertyID'] ) ) {
					return new WP_Error(
						'missing_required_param',
						/* translators: %s: Missing parameter name */
						sprintf( __( 'Request parameter is empty: %s.', 'google-site-kit' ), 'propertyID' ),
						array( 'status' => 400 )
					);
				}

				return $this->get_service( 'analyticsadmin' )->properties->get( self::normalize_property_id( $data['propertyID'] ) );
			case 'GET:webdatastreams':
				if ( ! isset( $data['propertyID'] ) ) {
					return new WP_Error(
						'missing_required_param',
						/* translators: %s: Missing parameter name */
						sprintf( __( 'Request parameter is empty: %s.', 'google-site-kit' ), 'propertyID' ),
						array( 'status' => 400 )
					);
				}

				return $this->get_service( 'analyticsadmin' )->properties_webDataStreams->listPropertiesWebDataStreams( self::normalize_property_id( $data['propertyID'] ) );
			case 'GET:webdatastreams-batch':
<<<<<<< HEAD
				if ( ! isset( $data['propertyIDs'] ) || ! is_array( $data['propertyIDs'] ) ) {
					return new WP_Error(
						'missing_required_param',
						/* translators: %s: Missing parameter name */
						sprintf( __( 'Request parameter is empty or not an array: %s.', 'google-site-kit' ), 'propertyIDs' ),
=======
				if ( ! isset( $data['propertyIDs'] ) ) {
					return new WP_Error(
						'missing_required_param',
						/* translators: %s: Missing parameter name */
						sprintf( __( 'Request parameter is empty: %s.', 'google-site-kit' ), 'propertyIDs' ),
>>>>>>> e0a83f2e
						array( 'status' => 400 )
					);
				}

<<<<<<< HEAD
				if ( count( $data['propertyIDs'] ) > 10 ) {
					return new WP_Error(
						'invalid_param',
						__( 'Too many properties. Only 10 are allowed per batch request.', 'google-site-kit' ),
=======
				if ( ! is_array( $data['propertyIDs'] ) || count( $data['propertyIDs'] ) > 10 ) {
					return new WP_Error(
						'rest_invalid_param',
						/* translators: %s: List of invalid parameters. */
						sprintf( __( 'Invalid parameter(s): %s', 'google-site-kit' ), 'propertyIDs' ),
>>>>>>> e0a83f2e
						array( 'status' => 400 )
					);
				}

				return function() use ( $data ) {
					$requests = array();

					foreach ( $data['propertyIDs'] as $property_id ) {
						$requests[] = new Data_Request(
							'GET',
							'modules',
							self::MODULE_SLUG,
							'webdatastreams',
							array( 'propertyID' => $property_id ),
							$property_id
						);
					}

					return $this->get_batch_data( $requests );
				};
		}

		return parent::create_data_request( $data );
	}

	/**
	 * Parses a response for the given datapoint.
	 *
	 * @since 1.30.0
	 *
	 * @param Data_Request $data     Data request object.
	 * @param mixed        $response Request response.
	 *
	 * @return mixed Parsed response data on success, or WP_Error on failure.
	 */
	protected function parse_data_response( Data_Request $data, $response ) {
		switch ( "{$data->method}:{$data->datapoint}" ) {
			case 'GET:accounts':
				return array_map( array( self::class, 'filter_account_with_ids' ), $response->getAccounts() );
			case 'GET:account-summaries':
				return array_map(
					function( $account ) {
						$obj                    = self::filter_account_with_ids( $account, 'account' );
						$obj->propertySummaries = array_map( // phpcs:ignore WordPress.NamingConventions.ValidVariableName.UsedPropertyNotSnakeCase
							function( $property ) {
								return self::filter_property_with_ids( $property, 'property' );
							},
							$account->getPropertySummaries()
						);

						return $obj;
					},
					$response->getAccountSummaries()
				);
			case 'POST:create-property':
				return self::filter_property_with_ids( $response );
			case 'POST:create-webdatastream':
				return self::filter_webdatastream_with_ids( $response );
			case 'GET:properties':
				return array_map( array( self::class, 'filter_property_with_ids' ), $response->getProperties() );
			case 'GET:property':
				return self::filter_property_with_ids( $response );
			case 'GET:webdatastreams':
				return array_map( array( self::class, 'filter_webdatastream_with_ids' ), $response->getWebDataStreams() );
		}

		return parent::parse_data_response( $data, $response );
	}

	/**
	 * Sets up information about the module.
	 *
	 * @since 1.30.0
	 *
	 * @return array Associative array of module info.
	 */
	protected function setup_info() {
		return array(
			'slug'        => self::MODULE_SLUG,
			'name'        => _x( 'Analytics 4 (Alpha)', 'Service name', 'google-site-kit' ),
			'description' => __( 'Get a deeper understanding of your customers. Google Analytics gives you the free tools you need to analyze data for your business in one place.', 'google-site-kit' ),
			'cta'         => __( 'Get to know your customers.', 'google-site-kit' ),
			'order'       => 3,
			'homepage'    => __( 'https://analytics.google.com/analytics/web', 'google-site-kit' ),
			'learn_more'  => __( 'https://marketingplatform.google.com/about/analytics/', 'google-site-kit' ),
			'internal'    => true,
		);
	}

	/**
	 * Sets up the Google services the module should use.
	 *
	 * This method is invoked once by {@see Module::get_service()} to lazily set up the services when one is requested
	 * for the first time.
	 *
	 * @since 1.30.0
	 *
	 * @param Google_Site_Kit_Client $client Google client instance.
	 * @return array Google services as $identifier => $service_instance pairs. Every $service_instance must be an
	 *               instance of Google_Service.
	 */
	protected function setup_services( Google_Site_Kit_Client $client ) {
		return array(
			'analyticsadmin' => new Google_Service_GoogleAnalyticsAdmin( $client ),
		);
	}

	/**
	 * Sets up the module's settings instance.
	 *
	 * @since 1.30.0
	 *
	 * @return Module_Settings
	 */
	protected function setup_settings() {
		return new Settings( $this->options );
	}

	/**
	 * Sets up the module's assets to register.
	 *
	 * @since 1.31.0
	 *
	 * @return Asset[] List of Asset objects.
	 */
	protected function setup_assets() {
		$base_url = $this->context->url( 'dist/assets/' );

		return array(
			new Script(
				'googlesitekit-modules-analytics-4',
				array(
					'src'          => $base_url . 'js/googlesitekit-modules-analytics-4.js',
					'dependencies' => array(
						'googlesitekit-vendor',
						'googlesitekit-api',
						'googlesitekit-data',
						'googlesitekit-modules',
						'googlesitekit-datastore-site',
						'googlesitekit-datastore-forms',
					),
				)
			),
		);
	}

	/**
	 * Registers the Analytics 4 tag.
	 *
	 * @since 1.31.0
	 */
	private function register_tag() {
		if ( $this->context->is_amp() ) {
			return;
		}

		$module_settings = $this->get_settings();
		$settings        = $module_settings->get();
		$tag             = new Web_Tag( $settings['measurementID'], self::MODULE_SLUG );
		if ( $tag && ! $tag->is_tag_blocked() ) {
			$tag->use_guard( new Tag_Verify_Guard( $this->context->input() ) );
			$tag->use_guard( new Tag_Guard( $module_settings ) );
			if ( $tag->can_register() ) {
				$tag->register();
			}
		}
	}

	/**
	 * Parses account ID, adds it to the model object and returns updated model.
	 *
	 * @since 1.31.0
	 *
	 * @param Google_Model $account Account model.
	 * @param string       $id_key   Attribute name that contains account id.
	 * @return \stdClass Updated model with _id attribute.
	 */
	public static function filter_account_with_ids( $account, $id_key = 'name' ) {
		$obj = $account->toSimpleObject();

		$matches = array();
		if ( preg_match( '#accounts/([^/]+)#', $account[ $id_key ], $matches ) ) {
			$obj->_id = $matches[1];
		}

		return $obj;
	}

	/**
	 * Parses account and property IDs, adds it to the model object and returns updated model.
	 *
	 * @since 1.31.0
	 *
	 * @param Google_Model $property Property model.
	 * @param string       $id_key   Attribute name that contains property id.
	 * @return \stdClass Updated model with _id and _accountID attributes.
	 */
	public static function filter_property_with_ids( $property, $id_key = 'name' ) {
		$obj = $property->toSimpleObject();

		$matches = array();
		if ( preg_match( '#properties/([^/]+)#', $property[ $id_key ], $matches ) ) {
			$obj->_id = $matches[1];
		}

		$matches = array();
		if ( preg_match( '#accounts/([^/]+)#', $property['parent'], $matches ) ) {
			$obj->_accountID = $matches[1]; // phpcs:ignore WordPress.NamingConventions.ValidVariableName.UsedPropertyNotSnakeCase
		}

		return $obj;
	}

	/**
	 * Parses property and web datastream IDs, adds it to the model object and returns updated model.
	 *
	 * @since 1.31.0
	 *
	 * @param Google_Model $webdatastream Web datastream model.
	 * @return \stdClass Updated model with _id and _propertyID attributes.
	 */
	public static function filter_webdatastream_with_ids( $webdatastream ) {
		$obj = $webdatastream->toSimpleObject();

		$matches = array();
		if ( preg_match( '#properties/([^/]+)/webDataStreams/([^/]+)#', $webdatastream['name'], $matches ) ) {
			$obj->_id         = $matches[2];
			$obj->_propertyID = $matches[1]; // phpcs:ignore WordPress.NamingConventions.ValidVariableName.UsedPropertyNotSnakeCase
		}

		return $obj;
	}

	/**
	 * Normalizes account ID and returns it.
	 *
	 * @since 1.31.0
	 *
	 * @param string $account_id Account ID.
	 * @return string Updated account ID with "accounts/" prefix.
	 */
	public static function normalize_account_id( $account_id ) {
		return 'accounts/' . $account_id;
	}

	/**
	 * Normalizes property ID and returns it.
	 *
	 * @since 1.31.0
	 *
	 * @param string $property_id Property ID.
	 * @return string Updated property ID with "properties/" prefix.
	 */
	public static function normalize_property_id( $property_id ) {
		return 'properties/' . $property_id;
	}

}<|MERGE_RESOLUTION|>--- conflicted
+++ resolved
@@ -271,35 +271,20 @@
 
 				return $this->get_service( 'analyticsadmin' )->properties_webDataStreams->listPropertiesWebDataStreams( self::normalize_property_id( $data['propertyID'] ) );
 			case 'GET:webdatastreams-batch':
-<<<<<<< HEAD
-				if ( ! isset( $data['propertyIDs'] ) || ! is_array( $data['propertyIDs'] ) ) {
-					return new WP_Error(
-						'missing_required_param',
-						/* translators: %s: Missing parameter name */
-						sprintf( __( 'Request parameter is empty or not an array: %s.', 'google-site-kit' ), 'propertyIDs' ),
-=======
 				if ( ! isset( $data['propertyIDs'] ) ) {
 					return new WP_Error(
 						'missing_required_param',
 						/* translators: %s: Missing parameter name */
 						sprintf( __( 'Request parameter is empty: %s.', 'google-site-kit' ), 'propertyIDs' ),
->>>>>>> e0a83f2e
-						array( 'status' => 400 )
-					);
-				}
-
-<<<<<<< HEAD
-				if ( count( $data['propertyIDs'] ) > 10 ) {
-					return new WP_Error(
-						'invalid_param',
-						__( 'Too many properties. Only 10 are allowed per batch request.', 'google-site-kit' ),
-=======
+						array( 'status' => 400 )
+					);
+				}
+
 				if ( ! is_array( $data['propertyIDs'] ) || count( $data['propertyIDs'] ) > 10 ) {
 					return new WP_Error(
 						'rest_invalid_param',
 						/* translators: %s: List of invalid parameters. */
 						sprintf( __( 'Invalid parameter(s): %s', 'google-site-kit' ), 'propertyIDs' ),
->>>>>>> e0a83f2e
 						array( 'status' => 400 )
 					);
 				}
