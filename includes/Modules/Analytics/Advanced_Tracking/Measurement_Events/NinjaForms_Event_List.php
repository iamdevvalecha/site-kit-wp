<?php
/**
 * Class Google\Site_Kit\Modules\Analytics\Advanced_Tracking\Measurement_Events\NinjaForms_Event_List
 *
 * @package   Google\Site_Kit
 * @copyright 2020 Google LLC
 * @license   https://www.apache.org/licenses/LICENSE-2.0 Apache License 2.0
 * @link      https://sitekit.withgoogle.com
 */

namespace Google\Site_Kit\Modules\Analytics\Advanced_Tracking\Measurement_Events;

/**
 * Class for containing tracking event information for Ninja Forms plugin.
 *
 * @since n.e.x.t.
 * @access private
 * @ignore
 */
final class NinjaForms_Event_List extends Measurement_Event_List {

	/**
	 * NinjaForms_Event_List constructor.
	 *
	 * @since n.e.x.t.
	 */
	public function __construct() {
		$event = new Measurement_Event(
			array(
				'pluginName' => 'Ninja Forms',
				'category'   => 'engagement',
				'action'     => 'form_submit',
				'selector'   => 'div.nf-field-container.submit-container [type="button"]',
				'on'         => 'click',
				'metadata'   => <<<CALLBACK
function( params, element ) {
<<<<<<< HEAD
	var formName = element.closest('.nf-form-cont').querySelector('.nf-form-title').id;
	var formId = formName.substring( 14, formName.length );
=======
	var formId = element.closest('.nf-form-cont').querySelector('.nf-form-title').id.substring(14);
	console.log(formId);
>>>>>>> 93fdd9f0
	params['event_label'] = formId;
	return params;
}
CALLBACK
			,
			)
		);
		$this->add_event( $event );
	}

}<|MERGE_RESOLUTION|>--- conflicted
+++ resolved
@@ -34,13 +34,9 @@
 				'on'         => 'click',
 				'metadata'   => <<<CALLBACK
 function( params, element ) {
-<<<<<<< HEAD
-	var formName = element.closest('.nf-form-cont').querySelector('.nf-form-title').id;
-	var formId = formName.substring( 14, formName.length );
-=======
-	var formId = element.closest('.nf-form-cont').querySelector('.nf-form-title').id.substring(14);
+	var formIdLong = element.closest('.nf-form-cont').querySelector('.nf-form-title').id;
+	var formId = formIdLong.substring( 14 );
 	console.log(formId);
->>>>>>> 93fdd9f0
 	params['event_label'] = formId;
 	return params;
 }
