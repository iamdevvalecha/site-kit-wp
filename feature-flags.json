--- conflicted
+++ resolved
@@ -6,11 +6,10 @@
     "pageDashboard": {
       "enabled": "development"
     },
-<<<<<<< HEAD
+    "adminBar": {
+      "enabled": "development"
+    },
     "wpDashboard": {
-=======
-    "adminBar": {
->>>>>>> 350670d4
       "enabled": "development"
     }
   },
