--- conflicted
+++ resolved
@@ -32,11 +32,6 @@
 	provideSiteInfo,
 } from '../../tests/js/utils';
 import { getWidgetComponentProps } from '../../assets/js/googlesitekit/widgets/util';
-<<<<<<< HEAD
-
-const { components: { Widget } } = Widgets;
-=======
->>>>>>> ccd98611
 
 /**
  * Generates stories for a report based widget using provided data.
@@ -213,33 +208,20 @@
 		...customVariants,
 	};
 
-<<<<<<< HEAD
-	let widget;
-=======
 	let widgetElement;
->>>>>>> ccd98611
 
 	const slug = moduleSlugs.map( ( mapSlug ) => `${ mapSlug }-widget` ).join( ' ' );
 	const widgetComponentProps = getWidgetComponentProps( slug );
 
 	if ( wrapWidget ) {
-<<<<<<< HEAD
-		widget = (
-			<Widget slug={ slug }>
-=======
 		const { Widget } = widgetComponentProps;
 		widgetElement = (
 			<Widget>
->>>>>>> ccd98611
 				<Component { ...widgetComponentProps } />
 			</Widget>
 		);
 	} else {
-<<<<<<< HEAD
-		widget = <Component { ...widgetComponentProps } />;
-=======
 		widgetElement = <Component { ...widgetComponentProps } />;
->>>>>>> ccd98611
 	}
 
 	Object.keys( variants ).forEach( ( variant ) => {
