--- conflicted
+++ resolved
@@ -49,12 +49,8 @@
  * @param {Component} args.component                    Widget component.
  * @param {boolean}   [args.wrapWidget]                 Whether to wrap in default <Widget> component. Default true.
  * @param {Array}     [args.additionalVariants]         Optional. Additional story variants.
-<<<<<<< HEAD
+ * @param {Array}     [args.additionalVariantCallbacks] Optional. Additional custom callbacks to be run for each of the variants
  * @param {Function}  [args.setup]                      Optional. Setup function to be run for all Stories being generated.
- * @param {Array}     [args.additionalVariantCallbacks] Optional. Additional custom callbacks to be run for each of the variants
-=======
- * @param {Array}     [args.additionalVariantCallbacks] Optional. Additional custom callbacks to be run for each of the variants.
->>>>>>> fc66fd03
  * @return {Story} Generated story.
  */
 export function generateReportBasedWidgetStories( {
