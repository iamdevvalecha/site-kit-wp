--- conflicted
+++ resolved
@@ -50,23 +50,11 @@
 			withRegistry,
 		],
 	} )
-<<<<<<< HEAD
 	.add( 'Plugin Header with Date Selector', () => {
-		enableFeature( 'storeErrorNotifications' );
-
 		return (
 			<Header>
 				<DateRangeSelector />
 			</Header>
-=======
-	.add( 'Plugin Header with Date Selector', ( registry ) => {
-		return (
-			<WithTestRegistry features={ [ 'storeErrorNotifications' ] } registry={ registry }>
-				<Header>
-					<DateRangeSelector />
-				</Header>
-			</WithTestRegistry>
->>>>>>> 9da5402e
 		);
 	}, {
 		decorators: [
