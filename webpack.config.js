--- conflicted
+++ resolved
@@ -29,71 +29,7 @@
 const MiniCssExtractPlugin = require( 'mini-css-extract-plugin' );
 const TerserPlugin = require( 'terser-webpack-plugin' );
 const WebpackBar = require( 'webpackbar' );
-<<<<<<< HEAD
 const { ProvidePlugin } = require( 'webpack' );
-=======
-
-/**
- * WordPress dependencies
- */
-const LibraryExportDefaultPlugin = require( '@wordpress/library-export-default-webpack-plugin' );
-
-/**
- * Given a string, returns a new string with dash separators converted to
- * camel-case equivalent. This is not as aggressive as `_.camelCase` in
- * converting to uppercase, where Lodash will convert letters following
- * numbers.
- *
- * @param {string} string Input dash-delimited string.
- *
- * @return {string} Camel-cased string.
- */
-function camelCaseDash( string ) {
-	return string.replace(
-		/-([a-z])/g,
-		( match, letter ) => letter.toUpperCase()
-	);
-}
-
-const projectPath = ( relativePath ) => {
-	return path.resolve( fs.realpathSync( process.cwd() ), relativePath );
-};
-
-const externalPackages = [
-	'api-fetch',
-	'compose',
-	'dom-ready',
-	'element',
-	'escape-html',
-	'hooks',
-	'i18n',
-	'is-shallow-equal',
-	'url',
-];
-
-const externals = {
-	react: 'React',
-	'react-dom': 'ReactDOM',
-	tinymce: 'tinymce',
-	moment: 'moment',
-	jquery: 'jQuery',
-	lodash: 'lodash',
-	'lodash-es': 'lodash',
-	'js/googlesitekit/api': [ 'googlesitekit', 'api' ],
-};
-
-[
-	...externalPackages,
-].forEach( ( name ) => {
-	externals[ `@wordpress/${ name }` ] = [ 'wp', camelCaseDash( name ) ];
-} );
-
-const externalEntry = {};
-externalPackages.forEach( ( packageName ) => {
-	const name = camelCaseDash( packageName );
-	externalEntry[ name ] = `./node_modules/@wordpress/${ packageName }`;
-} );
->>>>>>> c8090088
 
 // This External Libraries will not part of wp object. Most of this is for Polyfill.
 const externalLibrary = {
